--- conflicted
+++ resolved
@@ -121,13 +121,8 @@
 from six import iteritems
 
 from spalloc_server.links import Links
-<<<<<<< HEAD
-from spinn_machine.geometry import Spinn5_geometry
-=======
-
 from spinn_machine.spinnaker_triad_geometry import SpiNNakerTriadGeometry
 
->>>>>>> c7344479
 
 link_to_vector = {
     (0, Links.north): (0, 0, 2),
@@ -234,16 +229,10 @@
         Board coordinates.
     """
     # Convert to coordinate of chip at the bottom-left-corner of the board
-<<<<<<< HEAD
-    # Workaround: spinn5_chip_coord (until at least Rig 0.13.2) returns
-    # numpy integer types which are not JSON serialiseable.
-    x, y = map(int, Spinn5_geometry.local_eth_coord(x, y, w, h))
-=======
     x, y = map(
         int,
         SpiNNakerTriadGeometry.get_spinn5_geometry()
         .get_ethernet_chip_coordinates(x, y, w, h))
->>>>>>> c7344479
 
     # The coordinates of the chip within its triad
     tx = x % 12
