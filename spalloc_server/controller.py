"""A high-level control interface for scheduling and allocating jobs and
managing hardware in a collection of SpiNNaker machines.
"""

<<<<<<< HEAD

=======
>>>>>>> 124c87a1
from collections import namedtuple, OrderedDict, defaultdict
from datetime import datetime
from enum import IntEnum
from functools import partial
<<<<<<< HEAD
import logging
from logging.handlers import TimedRotatingFileHandler
from pytz import utc
import threading
import time
from six import itervalues, iteritems
=======
from pytz import utc
from six import itervalues, iteritems
from threading import RLock
from time import time as timestamp

from spinn_machine import SpiNNakerTriadGeometry
>>>>>>> 124c87a1

from .coordinates import \
    board_to_chip, chip_to_board, triad_dimensions_to_chips, WrapAround
from .job_queue import JobQueue
from .async_bmp_controller import AsyncBMPController

job_log = logging.Logger("jobs")
job_log.propagate = False
job_log.addHandler(TimedRotatingFileHandler(
    "spalloc_jobs.log", when="D"))


class Controller(object):
    """An object which allocates jobs to machines and manages said machines'
    hardware.

    This object is intended to form the core of a server which manages the
    queueing and execution of jobs on several SpiNNaker machines at once using
    a :py:class:`~spalloc_server.job_queue.JobQueue` and interacts with
    the hardware of said machines using
    :py:class:`~spalloc_server.async_bmp_controller.AsyncBMPController`.

    'Jobs' may be created using the :py:meth:`.create_job` and are allocated a
    unique ID. Jobs are then queued, allocated and destroyed according to
    machine availability and user intervention. The state of a job may be
    queried using methods such as :py:meth:`.get_job_state`. When a job changes
    state it is added to the :py:attr:`.changed_jobs` set. If a job's state is
    changed due to a background process (rather than in response to calling a
    :py:class:`.Controller` method), :py:attr:`.on_background_state_change` is
    called.

    :py:class:`~spalloc_server.job_queue.JobQueue` calls callbacks in
    this object when queued jobs are allocated to machines
    (:py:meth:`._job_queue_on_allocate`), allocations are freed
    (:py:meth:`._job_queue_on_free`) or cancelled without being allocated
    (:py:meth:`._job_queue_on_cancel`). These callback functions implement the
    bulk of the functionality of this object by recording state changes in
    jobs and triggering the sending of power/link commands to SpiNNaker
    machines.

    Machines may be added, modified and removed at any time by modifying the
    :py:attr:`.machines` attribute. If a machine is removed or changes
    significantly, jobs running on the machine are cancelled, otherwise
    existing jobs should continue to execute or be scheduled on any new
    machines as appropriate.

    Finally, once the controller is shut down (and outstanding BMP commands are
    flushed) using :py:meth:`.stop` and :py:meth:`.join` methods, it may be
    :py:mod:`pickled <pickle>` and later unpickled to resume operation of the
    controller from where it left off before it was shut down.

    Users should, at a regular interval call :py:meth:`.destroy_timed_out_jobs`
    in order to destroy any queued or running jobs which have not been kept
    alive recently enough.

    Unless otherwise indicated, all methods are thread safe.

    Attributes
    ----------
    max_retired_jobs : int
        Maximum number of retired jobs to retain the state of.
    machines : {name: \
            :py:class:`~spalloc_server.configuration.Machine`, ...} \
            or similar OrderedDict
        Defines the machines now available to the controller.
    changed_jobs : set([job_id, ...])
        The set of job_ids whose state has changed since the last time this set
        was accessed. Reading this value clears it.
    changed_machines : set([machine_name, ...])
        The set of machine names whose state has changed since the last time
        this set was accessed. Reading this value clears it. For example,
        machines are marked as changed if their tags are changed, if they are
        added or removed or if a job is allocated or freed on them.
    on_background_state_change : function() or None
        A function which is called (from any thread) when any state changes
        occur in a background process and not as a direct result of calling a
        method of the controller.

        The callback function *must not* call any methods of the controller
        object.

        Note that this attribute is not pickled and unpicking a controller sets
        this attribute to None.
    """

    def __init__(self, next_id=1, max_retired_jobs=1200,
                 on_background_state_change=None):
        """
        Parameters
        ----------
        next_id : int, optional
            The next Job ID to assign
        max_retired_jobs : int, optional
            See attribute of same name.
        on_background_state_change : function, optional
            See attribute of same name.
        """
        # The next job ID to assign
        self._next_id = next_id

        self._on_background_state_change = on_background_state_change

        # The job queue which manages the scheduling and
        # allocation of all jobs.
        self._job_queue = JobQueue(self._job_queue_on_allocate,
                                   self._job_queue_on_free,
                                   self._job_queue_on_cancel)

        # The machines available.
        # {name: Machine, ...}
        self._machines = OrderedDict()

        # The jobs which are currently queued or allocated.
        # {id: _Job, ...}
        self._jobs = OrderedDict()

        # Stores the reasons that jobs have been destroyed, e.g. freed or
        # killed. This may be periodically cleared. Up to
        # _max_retired_jobs jobs are retained (after which their
        # entry in this dict is removed).
        # {id: reason, ...}
        self._max_retired_jobs = max_retired_jobs
        self._retired_jobs = OrderedDict()

        # Underlying sets containing changed jobs and machines
        self._changed_jobs = set()
        self._changed_machines = set()

        # All the attributes set below are "dynamic state" and cannot be
        # pickled. They are initialised by calling to _init_dynamic_state and
        # cleared by calling _del_dynamic_state.

        # The lock which must be held when manipulating any internal state
        self._lock = None

        # The connections to BMPs in the system.
        # {machine_name: {(c, f): AsyncBMPController, ...}, ...}
        self._bmp_controllers = None

        self._init_dynamic_state()

    def __getstate__(self):
        """Called when pickling this object.

        This object may only be pickled once :py:meth:`.stop` and
        :py:meth:`.join` have returned.
        """
        state = self.__dict__.copy()

        # Do not keep the reference to any state-change callbacks
        state["_on_background_state_change"] = None

        # Do not keep references to unpickleable dynamic state
        state["_bmp_controllers"] = None
        state["_lock"] = None

        return state

    def __setstate__(self, state):
        """Called when unpickling this object.

        Note that though the object must be pickled when stopped, the unpickled
        object will start running immediately.
        """
        self.__dict__.update(state)

        # Restore callback function pointers in JobQueue (removed by JobQueue
        # when pickling as Python 2.7 cannot reliably pickle method
        # references).
        self._job_queue.on_allocate = self._job_queue_on_allocate
        self._job_queue.on_free = self._job_queue_on_free
        self._job_queue.on_cancel = self._job_queue_on_cancel

        self._init_dynamic_state()

    def stop(self):
        """Request that all background threads stop.

        This will cause all outstanding BMP commands to be flushed.

        .. warning::

            Apart from :py:meth:`.join`, no methods of this controller object
            may be called once this method has been called.

        See Also
        --------
        join: to wait for the threads to actually terminate.
        """
        # Stop the BMP controllers
        for machine in self._machines:
            for controller in itervalues(self._bmp_controllers[machine]):
                controller.stop()

    def join(self):
        """Block until all background threads have halted and all queued BMP
        commands completed.
        """
        # Wait for the BMP controller threads
        for controllers in itervalues(self._bmp_controllers):
            for controller in itervalues(controllers):
                controller.join()

    @property
    def on_background_state_change(self):
        with self._lock:
            return self._on_background_state_change

    @on_background_state_change.setter
    def on_background_state_change(self, value):
        with self._lock:
            self._on_background_state_change = value

    @property
    def max_retired_jobs(self):
        with self._lock:
            return self._max_retired_jobs

    @max_retired_jobs.setter
    def max_retired_jobs(self, value):
        with self._lock:
            self._max_retired_jobs = value
            while len(self._retired_jobs) > self._max_retired_jobs:
                self._retired_jobs.pop(next(iter(self._retired_jobs)))

    @property
    def machines(self):
        with self._lock:
            return self._machines.copy()

    @machines.setter
    def machines(self, machines):
        """Update the set of machines available to the controller.

        Attempt to update the information about available machines without
        destroying jobs where possible. Machines are matched with existing
        machines by name and are only recreated if dimensions or connectivity
        information is altered.

        Note that changing the tags, set of dead boards or set of dead links
        does not destroy any already-allocated jobs but will influence new
        ones.

        This function blocks while any removed machine's BMP controllers
        are shut down. This helps prevent collisions e.g. when renaming a
        machine.

        Parameters
        ----------
        machines : {name: \
                :py:class:`~spalloc_server.configuration.Machine`, \
                ...} or similar OrderedDict
            Defines the machines now available to the controller.
        """
        shut_down_controllers = list()
        with self._lock:
            before = set(self._machines)
            after = set(machines)

            # Match old machines with new ones by name
            added = after - before
            removed = before - after
            changed = before.intersection(after)

            # Filter the set of 'changed' machines, ignoring machines which
            # have not changed and marking machines with major changes for
            # re-creation.
            for name in changed.copy():
                old = self._machines[name]
                new = machines[name]
                if old == new:
                    # Machine has not changed, ignore it
                    changed.remove(name)
                elif (old.name != new.name or  # Not really needed
                      old.width != new.width or
                      old.height != new.height or
                      old.board_locations != new.board_locations or
                      old.bmp_ips != new.bmp_ips or
                      old.spinnaker_ips != new.spinnaker_ips):
                    # Machine has changed in a major way, recreate it
                    changed.remove(name)
                    removed.add(name)
                    added.add(name)

            # Make all changes to the job queue atomically to prevent jobs
            # getting scheduled on machines which then immediately change.
            with self._job_queue:
                # Remove all removed machines, accumulating a list of all the
                # AsyncBMPControllers which have been shut down.
                for name in removed:
                    # Remove the machine from the queue causing all jobs
                    # allocated on it to be freed and all boards powered down.
                    self._job_queue.remove_machine(name)

                    # Remove the board and its BMP connections
                    old = self._machines.pop(name)
                    shut_down_controllers.extend(
                        itervalues(self._bmp_controllers.pop(name)))

                # Shut-down the now defunct controllers
                for controller in shut_down_controllers:
                    controller.stop()

                def wait_for_old_controllers_to_shutdown():
                    # All new BMPControllers must wait for all the old
                    # controllers to shut-down first
                    for controller in shut_down_controllers:
                        controller.join()

                # Update changed machines
                for name in changed:
                    new = machines[name]
                    self._job_queue.modify_machine(name,
                                                   tags=new.tags,
                                                   dead_boards=new.dead_boards,
                                                   dead_links=new.dead_links)
                    self._machines[name] = new

                # Add new machines
                for name in added:
                    new = machines[name]

                    self._machines[name] = new
                    self._create_machine_bmp_controllers(
                        new, wait_for_old_controllers_to_shutdown)
                    self._job_queue.add_machine(name,
                                                width=new.width,
                                                height=new.height,
                                                tags=new.tags,
                                                dead_boards=new.dead_boards,
                                                dead_links=new.dead_links)

                # Re-order machines to match the specification
                for name in machines:
                    # Python 2.7 does not have move_to_end
                    m = self._machines.pop(name)
                    self._machines[name] = m

                    self._job_queue.move_machine_to_end(name)

            # Mark all effected machines as changed
            self._changed_machines.update(added)
            self._changed_machines.update(changed)
            self._changed_machines.update(removed)

    @property
    def changed_jobs(self):
        with self._lock:
            changed_jobs = self._changed_jobs
            self._changed_jobs = set()
            return changed_jobs

    @property
    def changed_machines(self):
        with self._lock:
            changed_machines = self._changed_machines
            self._changed_machines = set()
            return changed_machines

    def create_job(self, *args, **kwargs):
        """Create a new job (i.e. allocation of boards).

        This function is a wrapper around
        :py:meth:`JobQueue.create_job()
        <spalloc_server.job_queue.JobQueue.create_job>` which
        automatically selects (and returns) a new job_id. As such, the
        following *additional* (keyword) arguments are accepted:

        Parameters
        ----------
        owner : str
            **Required.** The name of the owner of this job.
        keepalive : float or None
            *Optional.* The maximum number of seconds which may elapse between
            a query on this job before it is automatically destroyed. If None,
            no timeout is used. (Default: 60.0)

        Returns
        -------
        job_id : int
            The Job ID assigned to the job.
        """
        job_log.info("create_job(%s,%s)", args, kwargs)
        # Extract non-allocator arguments
        owner = kwargs.pop("owner")
        keepalive = kwargs.pop("keepalive")

        with self._lock:
            # Generate a job ID
            job_id = self._next_id
            self._next_id += 1

            kwargs["job_id"] = job_id

            # Create job and begin attempting to allocate it
            job = _Job(id=job_id, owner=owner,
                       keepalive=keepalive,
                       args=args, kwargs=kwargs)
            self._jobs[job_id] = job
            self._job_queue.create_job(*args, **kwargs)

            self._changed_jobs.add(job_id)

            return job_id

    def job_keepalive(self, job_id):
        """Reset the keepalive timer for the specified job.

        Note all other job-specific functions implicitly call this method.
        """
        with self._lock:
            job = self._jobs.get(job_id, None)
            if job is not None and job.keepalive is not None:
                job.keepalive_until = timestamp() + job.keepalive

    def get_job_state(self, job_id):
        """Poll the state of a running job.

        Returns
        -------
        :py:class:`.JobStateTuple`
        """
        with self._lock:
            self.job_keepalive(job_id)

            job = self._jobs.get(job_id)
            if job is not None:
                # Job is live
                state = job.state
                power = job.power
                keepalive = job.keepalive
                reason = None
                start_time = job.start_time
            elif job_id in self._retired_jobs:
                # Job has been destroyed at some point
                state = JobState.destroyed
                power = None
                keepalive = None
                reason = self._retired_jobs[job_id]
                start_time = None
            else:
                # Job ID not recognised
                state = JobState.unknown
                power = None
                keepalive = None
                reason = None
                start_time = None

            return JobStateTuple(state, power, keepalive, reason, start_time)

    def get_job_machine_info(self, job_id):
        """Get information about the machine the job has been allocated.

        Returns
        -------
        :py:class:`.JobMachineInfoTuple`
        """
        with self._lock:
            self.job_keepalive(job_id)

            job = self._jobs.get(job_id, None)
            if job is not None and job.boards is not None:
                return JobMachineInfoTuple(
                    job.width, job.height,
                    job.connections,
                    job.allocated_machine.name,
                    job.boards)
            else:
                # Job doesn't exist or no boards allocated yet
                return JobMachineInfoTuple(None, None, None, None, None)

    def power_on_job_boards(self, job_id):
        """Power on (or reset if already on) boards associated with a job."""
        job_log.info("power_job(%s,On)", job_id)
        with self._lock:
            self.job_keepalive(job_id)

            job = self._jobs.get(job_id)
            if job is not None and job.boards is not None:
                self._set_job_power_and_links(
                    job, power=True, link_enable=False)

    def power_off_job_boards(self, job_id):
        """Power off boards associated with a job."""
        job_log.info("power_job(%s,Off)", job_id)
        with self._lock:
            self.job_keepalive(job_id)

            job = self._jobs.get(job_id)
            if job is not None and job.boards is not None:
                self._set_job_power_and_links(
                    job, power=False, link_enable=None)

    def destroy_job(self, job_id, reason=None):
        """Destroy a job.

        When the job is finished, or to terminate it early, this function
        releases any resources consumed by the job and removes it from any
        queues.

        Parameters
        ----------
        reason : str or None, optional
            A human-readable string describing the reason for the
            job's destruction.
        """
        if reason is None:
            job_log.info("destroy_job(%s)", job_id)
        else:
            job_log.info("destroy_job(%s,%s)", job_id, reason)
        with self._lock:
            job = self._jobs.get(job_id, None)
            if job is not None:
                # Free the boards used by the job (the JobQueue will then call
                # _job_queue_on_free which will trigger power-down and removal
                # of the job from self._jobs).
                self._job_queue.destroy_job(job_id, reason)

    def list_jobs(self):
        """Enumerate all current jobs.

        Returns
        -------
        jobs : [:py:class`.JobTuple`, ...]
            A list of allocated/queued jobs in order of creation from oldest
            (first) to newest (last).
        """
        with self._lock:
            job_list = []
            for job in itervalues(self._jobs):
                # Strip "job_id" which is only used internally
                kwargs = {k: v for k, v in iteritems(job.kwargs)
                          if k != "job_id"}

                # Machine may not exist
                allocated_machine_name = None
                if job.allocated_machine is not None:
                    allocated_machine_name = job.allocated_machine.name

                job_list.append(JobTuple(
                    job.id, job.owner, job.start_time, job.keepalive,
                    job.state, job.power, job.args, kwargs,
                    allocated_machine_name, job.boards))

            return job_list

    def list_machines(self):
        """Enumerates all machines known to the system.

        Returns
        -------
        machines : [:py:class:`.MachineTuple`, ...]
            The list of machines known to the system in order of priority from
            highest (first) to lowest (last).
        """
        with self._lock:
            return [
                MachineTuple(machine.name, machine.tags,
                             machine.width, machine.height,
                             machine.dead_boards, machine.dead_links)
                for machine in itervalues(self._machines)
            ]

    def get_board_position(self, machine_name, x, y, z):
        """Get the physical location of a specified board.

        Parameters
        ----------
        machine_name : str
            The name of the machine containing the board.
        x, y, z : int
            The logical board location within the machine.

        Returns
        -------
        (cabinet, frame, board) or None
            The physical location of the board at the specified location or
            None if the machine/board are not recognised.
        """
        with self._lock:
            machine = self._machines.get(machine_name, None)
            if machine is None:
                return None
            return machine.board_locations.get((x, y, z), None)

    def get_board_at_position(self, machine_name, cabinet, frame, board):
        """Get the logical location of a board at the specified physical
        location.

        Parameters
        ----------
        machine_name : str
            The name of the machine containing the board.
        cabinet, frame, board : int
            The physical board location within the machine.

        Returns
        -------
        (x, y, z) or None
            The logical location of the board at the specified location or None
            if the machine/board are not recognised.
        """
        with self._lock:
            machine = self._machines.get(machine_name, None)
            if machine is None:
                return None
            # NB: Assuming this function is only called very rarely,
            # constructing and maintaining a reverse lookup is not worth
            # the trouble so instead we just search.
            for (x, y, z), (c, f, b) in iteritems(machine.board_locations):
                if (c, f, b) == (cabinet, frame, board):
                    return (x, y, z)
            else:
                # No board found
                return None

    def _job_for_location(self, machine, x, y, z):
        """"Determine what job is running on the given board."""
        for job_id, job in iteritems(self._jobs):
            # NB: If machine is defined, boards must also be defined.
            if (job.allocated_machine == machine and (x, y, z) in job.boards):
                return job_id, job
        # No job is allocated to the board
        return None, None

    def _where_is_by_logical_triple(self, machine_name, x, y, z):
        """Helper for :py:meth:`.where_is()`"""
        with self._lock:
            # Get the actual Machine
            machine = self._machines.get(machine_name, None)
            if machine is None:
                return None

            chip_x, chip_y = board_to_chip(x, y, z)

            # Compensate chip coordinates for wrap-around
            chip_w, chip_h = triad_dimensions_to_chips(
                machine.width, machine.height, WrapAround.both)
            chip_x %= chip_w
            chip_y %= chip_h

            # Determine the chip within the board
            board_chip = SpiNNakerTriadGeometry.get_spinn5_geometry()\
                .get_local_chip_coordinate(chip_x, chip_y)

            # Determine the logical board coordinates (and compensate for
            # wrap-around)
            x, y, z = chip_to_board(chip_x, chip_y, chip_w, chip_h)

            # Determine the board's physical location (fail if board does not
            # exist)
            cfb = machine.board_locations.get((x, y, z), None)
            if cfb is None:  # pragma: no cover
                return None
            cabinet, frame, board = cfb

            # Determine what job is running on that board
            job_id, job = self._job_for_location(machine, x, y, z)

            return {
                "machine": machine_name,
                "logical": (x, y, z),
                "physical": (cabinet, frame, board),
                "chip": (chip_x, chip_y),
                "board_chip": board_chip,
                "job_id": job_id,
                "job_chip": self._get_job_chip(job, x, y, z, board_chip)
            }

    def _where_is_by_physical_triple(self, machine_name, cabinet, frame,
                                     board):
        """Helper for :py:meth:`.where_is()`"""
        with self._lock:
            # Get the actual Machine
            machine = self._machines.get(machine_name, None)
            if machine is None:
                return None

            xyz = self.get_board_at_position(machine_name, cabinet, frame,
                                             board)
            if xyz is None:
                return None
            chip_x, chip_y = board_to_chip(*xyz)

            # Compensate chip coordinates for wrap-around
            chip_w, chip_h = triad_dimensions_to_chips(
                machine.width, machine.height, WrapAround.both)
            chip_x %= chip_w
            chip_y %= chip_h

            # Determine the chip within the board
            board_chip = SpiNNakerTriadGeometry.get_spinn5_geometry()\
                .get_local_chip_coordinate(chip_x, chip_y)

            # Determine the logical board coordinates (and compensate for
            # wrap-around)
            x, y, z = chip_to_board(chip_x, chip_y, chip_w, chip_h)

            # Determine the board's physical location (fail if board does not
            # exist)
            cfb = machine.board_locations.get((x, y, z), None)
            if cfb is None:  # pragma: no cover
                return None
            cabinet, frame, board = cfb

            # Determine what job is running on that board
            job_id, job = self._job_for_location(machine, x, y, z)

            return {
                "machine": machine_name,
                "logical": (x, y, z),
                "physical": (cabinet, frame, board),
                "chip": (chip_x, chip_y),
                "board_chip": board_chip,
                "job_id": job_id,
                "job_chip": self._get_job_chip(job, x, y, z, board_chip)
            }

    def _where_is_by_chip_coordinate(self, machine_name, chip_x, chip_y):
        """Helper for :py:meth:`.where_is()`"""
        with self._lock:
            # Get the actual Machine
            machine = self._machines.get(machine_name, None)
            if machine is None:
                return None

            # Compensate chip coordinates for wrap-around
            chip_w, chip_h = triad_dimensions_to_chips(
                machine.width, machine.height, WrapAround.both)
            chip_x %= chip_w
            chip_y %= chip_h

            # Determine the chip within the board
            board_chip = SpiNNakerTriadGeometry.get_spinn5_geometry()\
                .get_local_chip_coordinate(chip_x, chip_y)

            # Determine the logical board coordinates (and compensate for
            # wrap-around)
            x, y, z = chip_to_board(chip_x, chip_y, chip_w, chip_h)

            # Determine the board's physical location (fail if board does not
            # exist)
            cfb = machine.board_locations.get((x, y, z), None)
            if cfb is None:
                return None
            cabinet, frame, board = cfb

            # Determine what job is running on that board
            job_id, job = self._job_for_location(machine, x, y, z)

            return {
                "machine": machine_name,
                "logical": (x, y, z),
                "physical": (cabinet, frame, board),
                "chip": (chip_x, chip_y),
                "board_chip": board_chip,
                "job_id": job_id,
                "job_chip": self._get_job_chip(job, x, y, z, board_chip)
            }

    def _where_is_by_job_chip_coordinate(self, job_id, chip_x, chip_y):
        """Helper for :py:meth:`.where_is()`"""
        with self._lock:
            # Covert from job-relative chip location
            job = self._jobs.get(job_id, None)
            if job is None or job.boards is None:
                return None
            machine_name = job.allocated_machine.name
            job_x, job_y, job_z = map(min, zip(*job.boards))
            dx, dy = board_to_chip(job_x, job_y, job_z)
            chip_x += dx
            chip_y += dy

            # Get the actual Machine
            machine = self._machines.get(machine_name, None)
            if machine is None:  # pragma: no cover
                return None

            # Compensate chip coordinates for wrap-around
            chip_w, chip_h = triad_dimensions_to_chips(
                machine.width, machine.height, WrapAround.both)
            chip_x %= chip_w
            chip_y %= chip_h

            # Determine the chip within the board
            board_chip = SpiNNakerTriadGeometry.get_spinn5_geometry()\
                .get_local_chip_coordinate(chip_x, chip_y)

            # Determine the logical board coordinates (and compensate for
            # wrap-around)
            x, y, z = chip_to_board(chip_x, chip_y, chip_w, chip_h)

            # Determine the board's physical location (fail if board does not
            # exist)
            cfb = machine.board_locations.get((x, y, z), None)
            if cfb is None:
                return None
            cabinet, frame, board = cfb

            # Determine what job is running on that board
            found_job_id, job = self._job_for_location(machine, x, y, z)

            # Make sure the board found is actually running that job (this
            # won't be the case, e.g. if a user specifies a board within their
            # machine which is actually dead or allocated to a neighbouring
            # job)
            if found_job_id != job_id:
                return None

            return {
                "machine": machine_name,
                "logical": (x, y, z),
                "physical": (cabinet, frame, board),
                "chip": (chip_x, chip_y),
                "board_chip": board_chip,
                "job_id": job_id,
                "job_chip": self._get_job_chip(job, x, y, z, board_chip)
            }

    def _get_job_chip(self, job, x, y, z, board_chip):
        if job is None:
            return None
        board_chip_x, board_chip_y = board_chip

        # Determine the board coordinate within the job
        job_x, job_y, job_z = map(min, zip(*job.boards))
        job_x = x - job_x
        job_y = y - job_y
        job_z = z - job_z

        # Turn that into a chip coordinate and wrap-around according to the
        # boards actually available in the allocated machine
        job_chip_x, job_chip_y = board_to_chip(job_x, job_y, job_z)
        return ((job_chip_x + board_chip_x) % job.width,
                (job_chip_y + board_chip_y) % job.height)

    def where_is(self, **kwargs):
        """Find out where a SpiNNaker board or chip is located, logically and
        physically.

        May be called in one of the following styles::

            >>> # Query by logical board coordinate within a machine.
            >>> where_is(machine=..., x=..., y=..., z=...)

            >>> # Query by physical board location within a machine.
            >>> where_is(machine=..., cabinet=..., frame=..., board=...)

            >>> # Query by chip coordinate (as if the machine were booted as
            >>> # one large machine).
            >>> where_is(machine=..., chip_x=..., chip_y=...)

            >>> # Query by chip coordinate, within the boards allocated to a
            >>> # job.
            >>> where_is(job_id=..., chip_x=..., chip_y=...)

        Returns
        -------
        {"machine": ..., "logical": ..., "physical": ..., "chip": ..., \
                "board_chip": ..., "job_chip": ..., "job_id": ...} or None
            If a board exists at the supplied location, a dictionary giving the
            location of the board/chip, supplied in a number of alternative
            forms. If the supplied coordinates do not specify a specific chip,
            the chip coordinates given are those of the Ethernet connected chip
            on that board.

            If no board exists at the supplied position, None is returned
            instead.

            ``machine`` gives the name of the machine containing the board.

            ``logical`` the logical board coordinate, (x, y, z) within the
            machine.

            ``physical`` the physical board location, (cabinet, frame, board),
            within the machine.

            ``chip`` the coordinates of the chip, (x, y), if the whole machine
            were booted as a single machine.

            ``board_chip`` the coordinates of the chip, (x, y), within its
            board.

            ``job_id`` is the job ID of the job currently allocated to the
            board identified or None if the board is not allocated to a job.

            ``job_chip`` the coordinates of the chip, (x, y), within its
            job, if a job is allocated to the board or None otherwise.
        """
        # Internally, we normalise the input coordinate into:
        #
        #     machine_name, chip_x, chip_y
        #
        # and then convert this back into all the output formats required.
        # At various points, if we encounter a board/job/chip which doesn't
        # exist we'll drop out.

        keywords = set(kwargs)
        if keywords == set("machine x y z".split()):
            return self._where_is_by_logical_triple(kwargs["machine"],
                                                    kwargs["x"], kwargs["y"],
                                                    kwargs["z"])
        elif keywords == set("machine cabinet frame board".split()):
            return self._where_is_by_physical_triple(kwargs["machine"],
                                                     kwargs["cabinet"],
                                                     kwargs["frame"],
                                                     kwargs["board"])
        elif keywords == set("machine chip_x chip_y".split()):
            return self._where_is_by_chip_coordinate(kwargs["machine"],
                                                     kwargs["chip_x"],
                                                     kwargs["chip_y"])
        elif keywords == set("job_id chip_x chip_y".split()):
            return self._where_is_by_job_chip_coordinate(kwargs["job_id"],
                                                         kwargs["chip_x"],
                                                         kwargs["chip_y"])
        else:
            raise TypeError(
                "Invalid arguments: {}".format(", ".join(keywords)))

    def destroy_timed_out_jobs(self):
        """Destroy any jobs which have timed out."""
        with self._lock:
            now = timestamp()
            for job in list(itervalues(self._jobs)):
                if job.keepalive is not None and job.keepalive_until < now:
                    # Job timed out, destroy it
                    self.destroy_job(job.id, "Job timed out.")

    def _bmp_on_request_complete(self, job, success):
        """Callback function called by an AsyncBMPController when it completes
        a previously issued request.

        This function sets the specified Job's state to JobState.ready when
        this function has been called job.bmp_requests_until_ready times.

        This function should be passed partially-called with the job the
        callback is associated it.

        Parameters
        ----------
        job : :py:class:`._Job`
            The job whose state should be set. (To be defined by wrapping this
            method in a partial).
        success : bool
            Command success indicator provided by the AsyncBMPController.
        """
        with self._lock:
            # If a BMP command failed, cancel the job
            if not success:
                self.destroy_job(job.id, "Machine configuration failed, " +
                                 "please try again later.")

            # Count down the number of outstanding requests before the job is
            # ready
            job.bmp_requests_until_ready -= 1
            assert job.bmp_requests_until_ready >= 0
            if job.bmp_requests_until_ready == 0:
                job.state = JobState.ready

                # Report state changes for jobs which are still running
                if job.id in self._jobs:
                    self._changed_jobs.add(job.id)
                    if self._on_background_state_change is not None:
                        self._on_background_state_change()

    def _set_job_power_and_links(self, job, power, link_enable=None):
        """Power on/off and configure links for the boards associated with a
        specific job.

        Parameters
        ----------
        job : :py:class:`._Job`
            The job whose boards should be controlled.
        power : bool
            The power state to apply to the boards. True = on, False = off.
        link_enable : bool or None, optional
            Whether to enable (True) or disable (False) peripheral links or
            leave them unchanged (None).
        """
        with self._lock:
            machine = job.allocated_machine

            on_done = partial(self._bmp_on_request_complete, job)

            # Group commands by the frame they interact with to allow all
            # commands within a frame to be sent atomically
            frame_commands = defaultdict(list)

            controllers = self._bmp_controllers[machine.name]

            # Power commands
            job.bmp_requests_until_ready += len(job.boards)
            for xyz in job.boards:
                c, f, b = machine.board_locations[xyz]
                controller = controllers[(c, f)]
                frame_commands[controller].append(
                    partial(controller.set_power, b, power, on_done))

            # Link state commands
            if link_enable is not None:
                job.bmp_requests_until_ready += len(job.periphery)
                for x, y, z, link in job.periphery:
                    c, f, b = machine.board_locations[(x, y, z)]
                    controller = controllers[(c, f)]
                    frame_commands[controller].append(
                        partial(controller.set_link_enable,
                                b, link, link_enable, on_done))

            # Send power/link commands atomically for each frame
            for controller, commands in iteritems(frame_commands):
                with controller:
                    for command in commands:
                        command()

            # Update job state
            job.state = JobState.power
            job.power = power
            self._changed_jobs.add(job.id)

    def _job_queue_on_allocate(self, job_id, machine_name, boards,
                               periphery, torus):
        """Called when a job is successfully allocated to a machine."""
        with self._lock:
            # Update job metadata
            job = self._jobs[job_id]
            job.allocated_machine = self._machines[machine_name]
            job.boards = boards
            job.periphery = periphery
            job.torus = torus
            self._changed_jobs.add(job.id)
            self._changed_machines.add(machine_name)

            # Compute dimensions of machine the job will run on. Note that the
            # formulae used below for converting from board to chip coordinates
            # is only valid when either 'oz' is zero or only a single board is
            # allocated. Since we only allocate multi-board regions by the
            # triad this will be the case.
            ox, oy, oz = min(job.boards)  # Origin
            bx, by, _ = max(job.boards)  # Top-right bound

            # Get system bounds in chips
            if len(job.boards) > 1:
                job.width, job.height = triad_dimensions_to_chips((bx-ox) + 1,
                                                                  (by-oy) + 1,
                                                                  job.torus)
            else:
                # Special case: single board allocations are always 8x8
                job.width = job.height = 8

            # Get SpiNNaker chip Ethernet IPs (enumerated in terms of chip
            # coordinates)
            job.connections = {
                board_to_chip(x-ox, y-oy, z-oz):
                job.allocated_machine.spinnaker_ips[(x, y, z)]
                for (x, y, z) in job.boards
            }

            # Initialise the boards
            self.power_on_job_boards(job_id)

    def _job_queue_on_free(self, job_id, reason):
        """Called when a job is freed."""
        self._changed_machines.add(self._jobs[job_id].allocated_machine.name)
        self._teardown_job(job_id, reason)

    def _job_queue_on_cancel(self, job_id, reason):
        """Called when a job is cancelled before having been allocated."""
        self._teardown_job(job_id, "Cancelled: {}".format(reason or ""))

    def _teardown_job(self, job_id, reason):
        """Called once job has been removed from the JobQueue.

        Powers down any hardware in use and finally removes the job from _jobs.
        """
        with self._lock:
            job = self._jobs.pop(job_id)
            self._retired_jobs[job_id] = reason
            self._changed_jobs.add(job.id)

            # Keep the number of retired jobs limited to prevent
            # accumulating memory consumption forever.
            if len(self._retired_jobs) > self._max_retired_jobs:
                self._retired_jobs.pop(next(iter(self._retired_jobs)))

            # Power-down any boards that were in use
            if job.boards is not None:
                self._set_job_power_and_links(job, power=False)

    def _create_machine_bmp_controllers(self, machine, on_thread_start=None):
        """Create BMP controllers for a machine."""
        with self._lock:
            controllers = {}
            for (c, f), hostname in iteritems(machine.bmp_ips):
                controllers[(c, f)] = AsyncBMPController(
                    hostname, on_thread_start)
            self._bmp_controllers[machine.name] = controllers

    def _init_dynamic_state(self):
        """Initialise all dynamic (non-pickleable) state.

        Specifically:

        * Creates the global controller lock
        * Creates connections to BMPs.
        * Reset keepalive_until on all existing jobs (e.g. allowing remote
          devices a chance to reconnect before terminating their jobs).
        """
        # Recreate the lock
        assert self._lock is None
        self._lock = RLock()

        with self._lock:
            # Create connections to BMPs
            assert self._bmp_controllers is None
            self._bmp_controllers = {}
            for machine in itervalues(self._machines):
                self._create_machine_bmp_controllers(machine)

            # Reset keepalives to allow remote clients time to reconnect
            for job_id in self._jobs:
                self.job_keepalive(job_id)


class JobState(IntEnum):
    """All the possible states that a job may be in."""

    unknown = 0
    """The job ID requested was not recognised"""

    queued = 1
    """The job is waiting in a queue for a suitable machine"""

    power = 2
    """The boards allocated to the job are currently being powered on or
    powered off.
    """

    ready = 3
    """The job has been allocated boards and the boards are not currently
    powering on or powering off.
    """

    destroyed = 4
    """The job has been destroyed"""


class JobStateTuple(namedtuple("JobStateTuple",
                               "state,power,keepalive,reason,start_time")):
    """Tuple describing the state of a particular job, returned by
    :py:meth:`.Controller.get_job_state`.

    Parameters
    ----------
    state : :py:class:`.JobState`
        The current state of the queried job.
    power : bool or None
        If job is in the ready or power states, indicates whether the boards
        are power{ed,ing} on (True), or power{ed,ing} off (False). In other
        states, this value is None.
    keepalive : float or None
        The Job's keepalive value: the number of seconds between queries
        about the job before it is automatically destroyed. None if no
        timeout is active (or when the job has been destroyed).
    reason : str or None
        If the job has been destroyed, this may be a string describing the
        reason the job was terminated.
    start_time : float or None
        The Unix time (UTC) at which the job was created.
    """

    # Python 3.4 Workaround: https://bugs.python.org/issue24931
    __slots__ = tuple()


class JobMachineInfoTuple(namedtuple("JobMachineInfoTuple",
                                     "width,height,connections,"
                                     "machine_name,boards")):
    """Tuple describing the machine alloated to a job, returned by
    :py:meth:`.Controller.get_job_machine_info`.

    Parameters
    ----------
    width, height : int or None
        The dimensions of the machine in *chips* or None if no machine
        allocated.
    connections : {(x, y): hostname, ...} or None
        A dictionary mapping from SpiNNaker Ethernet-connected chip coordinates
        in the machine to hostname or None if no machine allocated.
    machine_name : str or None
        The name of the machine the job is allocated on or None if no machine
        allocated.
    boards : set([(x, y, z), ...]) or None
        The boards allocated to the job.
    """

    # Python 3.4 Workaround: https://bugs.python.org/issue24931
    __slots__ = tuple()


class JobTuple(namedtuple("JobTuple",
                          "job_id,owner,start_time,keepalive,state,power,"
                          "args,kwargs,allocated_machine_name,boards")):
    """Tuple describing a job in the list of jobs returned by
    :py:meth:`.Controller.list_jobs`.

    Parameters
    ----------
    job_id : int
        The ID of the job.
    owner : str
        The string giving the name of the Job's owner.
    start_time : float
        The time the job was created (Unix time, UTC)
    keepalive : float or None
        The maximum time allowed between queries for this job before it is
        automatically destroyed (or None if the job can remain allocated
        indefinitely).
    machine : str or None
        The name of the machine the job was specified to run on (or None if not
        specified).
    state : :py:class:`.JobState`
        The current state of the job.
    power : bool or None
        If job is in the ready or power states, indicates whether the boards
        are power{ed,ing} on (True), or power{ed,ing} off (False). In other
        states, this value is None.
    args, kwargs
        The arguments to the alloc function which specifies the type/size of
        allocation requested and the restrictions on dead boards, links and
        torus connectivity.
    allocated_machine_name : str or None
        The name of the machine the job has been allocated to run on (or None
        if not allocated yet).
    boards : set([(x, y, z), ...])
        The boards allocated to the job.
    """

    # Python 3.4 Workaround: https://bugs.python.org/issue24931
    __slots__ = tuple()


class MachineTuple(namedtuple("MachineTuple",
                              "name,tags,width,height,"
                              "dead_boards,dead_links")):
    """Tuple describing a machine in the list of machines returned by
    :py:meth:`.Controller.list_machines`.

    Parameters
    ----------
    name : str
        The name of the machine.
    tags : set(['tag', ...])
        The tags the machine has.
    width, height : int
        The dimensions of the machine in triads.
    dead_boards : set([(x, y, z), ...])
        The coordinates of known-dead boards.
    dead_links : set([(x, y, z, :py:class:`spalloc_server.links.Links`), ...])
        The locations of known-dead links from the perspective of the sender.
        Links to dead boards may or may not be included in this list.
    """

    # Python 3.4 Workaround: https://bugs.python.org/issue24931
    __slots__ = tuple()


class _Job(object):
    """The metadata, used internally, associated with a non-destroyed job.

    Attributes
    ----------
    id : int
        The ID of the job.
    owner : str
        The job's owner.
    start_time : float
        The time the job was created (Unix time, UTC)
    keepalive : float or None
        The maximum time allowed between queries for this job before it is
        automatically destroyed (or None if the job can remain allocated
        indefinitely).
    keepalive_until : float or None
        The time at which this job will become timed out (or None if no
        timeout required).
    state : :py:class:`.JobState`
        The current state of the job.
    power : bool or None
        If job is in the ready or power states, indicates whether the boards
        are power{ed,ing} on (True), or power{ed,ing} off (False). In other
        states, this value is None.
    args, kwargs
        The arguments to the alloc function which specifies the type/size of
        allocation requested and the restrictions on dead boards, links and
        torus connectivity.
    allocated_machine : \
            :py:class:`spalloc_server.configuration.Machine` or None
        The machine the job has been allocated to run on (or None if not
        allocated yet).
    boards : set([(x, y, z), ...]) or None
        The boards allocated to the job or None if not allocated.
    periphery : set([(x, y, z,\
                     :py:class:`spalloc_server.links.Links`), ...]) or None
        The links around the periphery of the job or None if not allocated.
    torus : :py:class:`spalloc_server.coordinates.WrapAround` or None
        Does the allocated set of boards have wrap-around links? None if
        not allocated.
    width, height : int or None
        The dimensions of the SpiNNaker network in the allocated boards or None
        if not allocated any boards.
    connections : {(x, y): hostname, ...} or None
        If boards are allocated, gives the mapping from chip coordinate to
        Ethernet connection hostname.
    bmp_requests_until_ready : int
        A counter incremented whenever a BMP command is started and
        decremented when the command completes. When this counter reaches
        zero, the user sets the state of the job to
        :py:class:`.JobState.ready`.
    """

    def __init__(self, id, owner,  # @ReservedAssignment
                 start_time=None,
                 keepalive=60.0,
                 state=JobState.queued,
                 power=None,
                 args=tuple(), kwargs={},
                 allocated_machine=None,
                 boards=None,
                 periphery=None,
                 torus=None,
                 width=None,
                 height=None,
                 connections=None,
                 bmp_requests_until_ready=0):
        self.id = id
        self.owner = owner

        if start_time is not None:  # pragma: no branch
            self.start_time = start_time  # pragma: no cover
        else:
            now = datetime.now(utc)
            epoch = datetime(1970, 1, 1, tzinfo=utc)
            self.start_time = (now - epoch).total_seconds()

        # If None, never kill this job due to inactivity. Otherwise, stop the
        # job if the time exceeds this value. It is the allocator's
        # responsibility to update this periodically.
        self.keepalive = keepalive
        if self.keepalive is not None:
            self.keepalive_until = timestamp() + self.keepalive
        else:
            self.keepalive_until = None

        # The current life-cycle state of the job
        self.state = state

        # False
        self.power = power

        # Arguments for the allocator
        self.args = args
        self.kwargs = kwargs

        # The hardware allocated to this job (if any)
        self.allocated_machine = allocated_machine
        self.boards = boards
        self.periphery = periphery
        self.torus = torus
        self.width = width
        self.height = height

        # IP address lookup for allocated boards
        self.connections = connections

        # The number of BMP requests which must complete before this job may
        # return to the ready state.
        self.bmp_requests_until_ready = bmp_requests_until_ready<|MERGE_RESOLUTION|>--- conflicted
+++ resolved
@@ -2,29 +2,18 @@
 managing hardware in a collection of SpiNNaker machines.
 """
 
-<<<<<<< HEAD
-
-=======
->>>>>>> 124c87a1
 from collections import namedtuple, OrderedDict, defaultdict
 from datetime import datetime
 from enum import IntEnum
 from functools import partial
-<<<<<<< HEAD
 import logging
 from logging.handlers import TimedRotatingFileHandler
-from pytz import utc
-import threading
-import time
-from six import itervalues, iteritems
-=======
 from pytz import utc
 from six import itervalues, iteritems
 from threading import RLock
 from time import time as timestamp
 
 from spinn_machine import SpiNNakerTriadGeometry
->>>>>>> 124c87a1
 
 from .coordinates import \
     board_to_chip, chip_to_board, triad_dimensions_to_chips, WrapAround
