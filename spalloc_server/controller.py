"""A high-level control interface for scheduling and allocating jobs and
managing hardware in a collection of SpiNNaker machines.
"""

import threading

from enum import IntEnum

from collections import namedtuple, OrderedDict, defaultdict

from functools import partial

from six import itervalues, iteritems

import time

from datetime import datetime

from pytz import utc

from spalloc_server.coordinates import \
    board_to_chip, chip_to_board, triad_dimensions_to_chips, WrapAround
from spalloc_server.job_queue import JobQueue
from spalloc_server.async_bmp_controller import AsyncBMPController
from spinn_machine.spinnaker_triad_geometry import SpiNNakerTriadGeometry


class Controller(object):
    """An object which allocates jobs to machines and manages said machines'
    hardware.

    This object is intended to form the core of a server which manages the
    queueing and execution of jobs on several SpiNNaker machines at once using
    a :py:class:`~spalloc_server.job_queue.JobQueue` and interacts with
    the hardware of said machines using
    :py:class:`~spalloc_server.async_bmp_controller.AsyncBMPController`.

    'Jobs' may be created using the :py:meth:`.create_job` and are allocated a
    unique ID. Jobs are then queued, allocated and destroyed according to
    machine availability and user intervention. The state of a job may be
    queried using methods such as :py:meth:`.get_job_state`. When a job changes
    state it is added to the :py:attr:`.changed_jobs` set. If a job's state is
    changed due to a background process (rather than in response to calling a
    :py:class:`.Controller` method), :py:attr:`.on_background_state_change` is
    called.

    :py:class:`~spalloc_server.job_queue.JobQueue` calls callbacks in
    this object when queued jobs are allocated to machines
    (:py:meth:`._job_queue_on_allocate`), allocations are freed
    (:py:meth:`._job_queue_on_free`) or cancelled without being allocated
    (:py:meth:`._job_queue_on_cancel`). These callback functions implement the
    bulk of the functionality of this object by recording state changes in
    jobs and triggering the sending of power/link commands to SpiNNaker
    machines.

    Machines may be added, modified and removed at any time by modifying the
    :py:attr:`.machines` attribute. If a machine is removed or changes
    significantly, jobs running on the machine are cancelled, otherwise
    existing jobs should continue to execute or be scheduled on any new
    machines as appropriate.

    Finally, once the controller is shut down (and outstanding BMP commands are
    flushed) using :py:meth:`.stop` and :py:meth:`.join` methods, it may be
    :py:mod:`pickled <pickle>` and later unpickled to resume operation of the
    controller from where it left off before it was shut down.

    Users should, at a regular interval call :py:meth:`.destroy_timed_out_jobs`
    in order to destroy any queued or running jobs which have not been kept
    alive recently enough.

    Unless otherwise indicated, all methods are thread safe.

    Attributes
    ----------
    max_retired_jobs : int
        Maximum number of retired jobs to retain the state of.
    machines : {name: \
            :py:class:`~spalloc_server.configuration.Machine`, ...} \
            or similar OrderedDict
        Defines the machines now available to the controller.
    changed_jobs : set([job_id, ...])
        The set of job_ids whose state has changed since the last time this set
        was accessed. Reading this value clears it.
    changed_machines : set([machine_name, ...])
        The set of machine names whose state has changed since the last time
        this set was accessed. Reading this value clears it. For example,
        machines are marked as changed if their tags are changed, if they are
        added or removed or if a job is allocated or freed on them.
    on_background_state_change : function() or None
        A function which is called (from any thread) when any state changes
        occur in a background process and not as a direct result of calling a
        method of the controller.

        The callback function *must not* call any methods of the controller
        object.

        Note that this attribute is not pickled and unpicking a controller sets
        this attribute to None.
    """

    def __init__(self, next_id=1, max_retired_jobs=1200,
                 on_background_state_change=None):
        """
        Parameters
        ----------
        next_id : int, optional
            The next Job ID to assign
        max_retired_jobs : int, optional
            See attribute of same name.
        on_background_state_change : function, optional
            See attribute of same name.
        """
        # The next job ID to assign
        self._next_id = next_id

        self._on_background_state_change = on_background_state_change

        # The job queue which manages the scheduling and
        # allocation of all jobs.
        self._job_queue = JobQueue(self._job_queue_on_allocate,
                                   self._job_queue_on_free,
                                   self._job_queue_on_cancel)

        # The machines available.
        # {name: Machine, ...}
        self._machines = OrderedDict()

        # The jobs which are currently queued or allocated.
        # {id: _Job, ...}
        self._jobs = OrderedDict()

        # Stores the reasons that jobs have been destroyed, e.g. freed or
        # killed. This may be periodically cleared. Up to
        # _max_retired_jobs jobs are retained (after which their
        # entry in this dict is removed).
        # {id: reason, ...}
        self._max_retired_jobs = max_retired_jobs
        self._retired_jobs = OrderedDict()

        # Underlying sets containing changed jobs and machines
        self._changed_jobs = set()
        self._changed_machines = set()

        # All the attributes set below are "dynamic state" and cannot be
        # pickled. They are initialised by calling to _init_dynamic_state and
        # cleared by calling _del_dynamic_state.

        # The lock which must be held when manipulating any internal state
        self._lock = None

        # The connections to BMPs in the system.
        # {machine_name: {(c, f): AsyncBMPController, ...}, ...}
        self._bmp_controllers = None

        self._init_dynamic_state()

    def __getstate__(self):
        """Called when pickling this object.

        This object may only be pickled once :py:meth:`.stop` and
        :py:meth:`.join` have returned.
        """
        state = self.__dict__.copy()

        # Do not keep the reference to any state-change callbacks
        state["_on_background_state_change"] = None

        # Do not keep references to unpickleable dynamic state
        state["_bmp_controllers"] = None
        state["_lock"] = None

        return state

    def __setstate__(self, state):
        """Called when unpickling this object.

        Note that though the object must be pickled when stopped, the unpickled
        object will start running immediately.
        """
        self.__dict__.update(state)

        # Restore callback function pointers in JobQueue (removed by JobQueue
        # when pickling as Python 2.7 cannot reliably pickle method
        # references).
        self._job_queue.on_allocate = self._job_queue_on_allocate
        self._job_queue.on_free = self._job_queue_on_free
        self._job_queue.on_cancel = self._job_queue_on_cancel

        self._init_dynamic_state()

    def stop(self):
        """Request that all background threads stop.

        This will cause all outstanding BMP commands to be flushed.

        .. warning::

            Apart from :py:meth:`.join`, no methods of this controller object
            may be called once this method has been called.

        See Also
        --------
        join: to wait for the threads to actually terminate.
        """
        # Stop the BMP controllers
        for machine in self._machines:
            for controller in itervalues(self._bmp_controllers[machine]):
                controller.stop()

    def join(self):
        """Block until all background threads have halted and all queued BMP
        commands completed.
        """
        # Wait for the BMP controller threads
        for controllers in itervalues(self._bmp_controllers):
            for controller in itervalues(controllers):
                controller.join()

    @property
    def on_background_state_change(self):
        with self._lock:
            return self._on_background_state_change

    @on_background_state_change.setter
    def on_background_state_change(self, value):
        with self._lock:
            self._on_background_state_change = value

    @property
    def max_retired_jobs(self):
        with self._lock:
            return self._max_retired_jobs

    @max_retired_jobs.setter
    def max_retired_jobs(self, value):
        with self._lock:
            self._max_retired_jobs = value
            while len(self._retired_jobs) > self._max_retired_jobs:
                self._retired_jobs.pop(next(iter(self._retired_jobs)))

    @property
    def machines(self):
        with self._lock:
            return self._machines.copy()

    @machines.setter
    def machines(self, machines):
        """Update the set of machines available to the controller.

        Attempt to update the information about available machines without
        destroying jobs where possible. Machines are matched with existing
        machines by name and are only recreated if dimensions or connectivity
        information is altered.

        Note that changing the tags, set of dead boards or set of dead links
        does not destroy any already-allocated jobs but will influence new
        ones.

        This function blocks while any removed machine's BMP controllers
        are shut down. This helps prevent collisions e.g. when renaming a
        machine.

        Parameters
        ----------
        machines : {name: \
                :py:class:`~spalloc_server.configuration.Machine`, \
                ...} or similar OrderedDict
            Defines the machines now available to the controller.
        """
        shut_down_controllers = list()
        with self._lock:
            before = set(self._machines)
            after = set(machines)

            # Match old machines with new ones by name
            added = after - before
            removed = before - after
            changed = before.intersection(after)

            # Filter the set of 'changed' machines, ignoring machines which
            # have not changed and marking machines with major changes for
            # re-creation.
            for name in changed.copy():
                old = self._machines[name]
                new = machines[name]
                if old == new:
                    # Machine has not changed, ignore it
                    changed.remove(name)
                elif (old.name != new.name or  # Not really needed
                      old.width != new.width or
                      old.height != new.height or
                      old.board_locations != new.board_locations or
                      old.bmp_ips != new.bmp_ips or
                      old.spinnaker_ips != new.spinnaker_ips):
                    # Machine has changed in a major way, recreate it
                    changed.remove(name)
                    removed.add(name)
                    added.add(name)

            # Make all changes to the job queue atomically to prevent jobs
            # getting scheduled on machines which then immediately change.
            with self._job_queue:
                # Remove all removed machines, accumulating a list of all the
                # AsyncBMPControllers which have been shut down.
                for name in removed:
                    # Remove the machine from the queue causing all jobs
                    # allocated on it to be freed and all boards powered down.
                    self._job_queue.remove_machine(name)

                    # Remove the board and its BMP connections
                    old = self._machines.pop(name)
                    shut_down_controllers.extend(
                        itervalues(self._bmp_controllers.pop(name)))

                # Shut-down the now defunct controllers
                for controller in shut_down_controllers:
                    controller.stop()

                def wait_for_old_controllers_to_shutdown():
                    # All new BMPControllers must wait for all the old
                    # controllers to shut-down first
                    for controller in shut_down_controllers:
                        controller.join()

                # Update changed machines
                for name in changed:
                    new = machines[name]
                    self._job_queue.modify_machine(name,
                                                   tags=new.tags,
                                                   dead_boards=new.dead_boards,
                                                   dead_links=new.dead_links)
                    self._machines[name] = new

                # Add new machines
                for name in added:
                    new = machines[name]

                    self._machines[name] = new
                    self._create_machine_bmp_controllers(
                        new, wait_for_old_controllers_to_shutdown)
                    self._job_queue.add_machine(name,
                                                width=new.width,
                                                height=new.height,
                                                tags=new.tags,
                                                dead_boards=new.dead_boards,
                                                dead_links=new.dead_links)

                # Re-order machines to match the specification
                for name in machines:
                    # Python 2.7 does not have move_to_end
                    m = self._machines.pop(name)
                    self._machines[name] = m

                    self._job_queue.move_machine_to_end(name)

            # Mark all effected machines as changed
            self._changed_machines.update(added)
            self._changed_machines.update(changed)
            self._changed_machines.update(removed)

    @property
    def changed_jobs(self):
        with self._lock:
            changed_jobs = self._changed_jobs
            self._changed_jobs = set()
            return changed_jobs

    @property
    def changed_machines(self):
        with self._lock:
            changed_machines = self._changed_machines
            self._changed_machines = set()
            return changed_machines

    def create_job(self, *args, **kwargs):
        """Create a new job (i.e. allocation of boards).

        This function is a wrapper around
        :py:meth:`JobQueue.create_job()
        <spalloc_server.job_queue.JobQueue.create_job>` which
        automatically selects (and returns) a new job_id. As such, the
        following *additional* (keyword) arguments are accepted:

        Parameters
        ----------
        owner : str
            **Required.** The name of the owner of this job.
        keepalive : float or None
            *Optional.* The maximum number of seconds which may elapse between
            a query on this job before it is automatically destroyed. If None,
            no timeout is used. (Default: 60.0)

        Returns
        -------
        job_id : int
            The Job ID assigned to the job.
        """
        # Extract non-allocator arguments
        owner = kwargs.pop("owner")
        keepalive = kwargs.pop("keepalive")

        with self._lock:
            # Generate a job ID
            job_id = self._next_id
            self._next_id += 1

            kwargs["job_id"] = job_id

            # Create job and begin attempting to allocate it
            job = _Job(id=job_id, owner=owner,
                       keepalive=keepalive,
                       args=args, kwargs=kwargs)
            self._jobs[job_id] = job
            self._job_queue.create_job(*args, **kwargs)

            self._changed_jobs.add(job_id)

            return job_id

    def job_keepalive(self, job_id):
        """Reset the keepalive timer for the specified job.

        Note all other job-specific functions implicitly call this method.
        """
        with self._lock:
            job = self._jobs.get(job_id, None)
            if job is not None and job.keepalive is not None:
                job.keepalive_until = time.time() + job.keepalive

    def get_job_state(self, job_id):
        """Poll the state of a running job.

        Returns
        -------
        :py:class:`.JobStateTuple`
        """
        with self._lock:
            self.job_keepalive(job_id)

            job = self._jobs.get(job_id)
            if job is not None:
                # Job is live
                state = job.state
                power = job.power
                keepalive = job.keepalive
                reason = None
                start_time = job.start_time
            elif job_id in self._retired_jobs:
                # Job has been destroyed at some point
                state = JobState.destroyed
                power = None
                keepalive = None
                reason = self._retired_jobs[job_id]
                start_time = None
            else:
                # Job ID not recognised
                state = JobState.unknown
                power = None
                keepalive = None
                reason = None
                start_time = None

            return JobStateTuple(state, power, keepalive, reason, start_time)

    def get_job_machine_info(self, job_id):
        """Get information about the machine the job has been allocated.

        Returns
        -------
        :py:class:`.JobMachineInfoTuple`
        """
        with self._lock:
            self.job_keepalive(job_id)

            job = self._jobs.get(job_id, None)
            if job is not None and job.boards is not None:
                return JobMachineInfoTuple(
                    job.width, job.height,
                    job.connections,
                    job.allocated_machine.name,
                    job.boards)
            else:
                # Job doesn't exist or no boards allocated yet
                return JobMachineInfoTuple(None, None, None, None, None)

    def power_on_job_boards(self, job_id):
        """Power on (or reset if already on) boards associated with a job."""
        with self._lock:
            self.job_keepalive(job_id)

            job = self._jobs.get(job_id)
            if job is not None and job.boards is not None:
                self._set_job_power_and_links(
                    job, power=True, link_enable=False)

    def power_off_job_boards(self, job_id):
        """Power off boards associated with a job."""
        with self._lock:
            self.job_keepalive(job_id)

            job = self._jobs.get(job_id)
            if job is not None and job.boards is not None:
                self._set_job_power_and_links(
                    job, power=False, link_enable=None)

    def destroy_job(self, job_id, reason=None):
        """Destroy a job.

        When the job is finished, or to terminate it early, this function
        releases any resources consumed by the job and removes it from any
        queues.

        Parameters
        ----------
        reason : str or None, optional
            A human-readable string describing the reason for the
            job's destruction.
        """
        with self._lock:
            job = self._jobs.get(job_id, None)
            if job is not None:
                # Free the boards used by the job (the JobQueue will then call
                # _job_queue_on_free which will trigger power-down and removal
                # of the job from self._jobs).
                self._job_queue.destroy_job(job_id, reason)

    def list_jobs(self):
        """Enumerate all current jobs.

        Returns
        -------
        jobs : [:py:class`.JobTuple`, ...]
            A list of allocated/queued jobs in order of creation from oldest
            (first) to newest (last).
        """
        with self._lock:
            job_list = []
            for job in itervalues(self._jobs):
                # Strip "job_id" which is only used internally
                kwargs = {k: v for k, v in iteritems(job.kwargs)
                          if k != "job_id"}

                # Machine may not exist
                allocated_machine_name = None
                if job.allocated_machine is not None:
                    allocated_machine_name = job.allocated_machine.name

                job_list.append(JobTuple(
                    job.id, job.owner, job.start_time, job.keepalive,
                    job.state, job.power, job.args, kwargs,
                    allocated_machine_name, job.boards))

            return job_list

    def list_machines(self):
        """Enumerates all machines known to the system.

        Returns
        -------
        machines : [:py:class:`.MachineTuple`, ...]
            The list of machines known to the system in order of priority from
            highest (first) to lowest (last).
        """
        with self._lock:
            return [
                MachineTuple(machine.name, machine.tags,
                             machine.width, machine.height,
                             machine.dead_boards, machine.dead_links)
                for machine in itervalues(self._machines)
            ]

    def get_board_position(self, machine_name, x, y, z):
        """Get the physical location of a specified board.

        Parameters
        ----------
        machine_name : str
            The name of the machine containing the board.
        x, y, z : int
            The logical board location within the machine.

        Returns
        -------
        (cabinet, frame, board) or None
            The physical location of the board at the specified location or
            None if the machine/board are not recognised.
        """
        with self._lock:
            machine = self._machines.get(machine_name, None)
            if machine is None:
                return None
            return machine.board_locations.get((x, y, z), None)

    def get_board_at_position(self, machine_name, cabinet, frame, board):
        """Get the logical location of a board at the specified physical
        location.

        Parameters
        ----------
        machine_name : str
            The name of the machine containing the board.
        cabinet, frame, board : int
            The physical board location within the machine.

        Returns
        -------
        (x, y, z) or None
            The logical location of the board at the specified location or None
            if the machine/board are not recognised.
        """
        with self._lock:
            machine = self._machines.get(machine_name, None)
            if machine is None:
                return None
            # NB: Assuming this function is only called very rarely,
            # constructing and maintaining a reverse lookup is not worth
            # the trouble so instead we just search.
            for (x, y, z), (c, f, b) in iteritems(machine.board_locations):
                if (c, f, b) == (cabinet, frame, board):
                    return (x, y, z)
            else:
                # No board found
                return None

<<<<<<< HEAD
    # Workaround: spinn5_chip_coord (until at least Rig 0.13.2) returns
    # numpy integer types which are not JSON serialiseable.
    def _chip_coord(self, chip_x, chip_y):
        board_x, board_y = spinn5_chip_coord(chip_x, chip_y)
        return (int(board_x), int(board_y))

    def _job_for_location(self, machine, x, y, z):
        """"Determine what job is running on the given board."""
        for job_id, job in iteritems(self._jobs):
            # NB: If machine is defined, boards must also be defined.
            if (job.allocated_machine == machine and (x, y, z) in job.boards):
                return job_id, job
        # No job is allocated to the board
        return None, None

=======
>>>>>>> 3ec27f73
    def _where_is_by_logical_triple(self, machine_name, x, y, z):
        """Helper for :py:meth:`.where_is()`"""
        with self._lock:
            # Get the actual Machine
            machine = self._machines.get(machine_name, None)
            if machine is None:
                return None

            chip_x, chip_y = board_to_chip(x, y, z)

            # Compensate chip coordinates for wrap-around
            chip_w, chip_h = triad_dimensions_to_chips(
                machine.width, machine.height, WrapAround.both)
            chip_x %= chip_w
            chip_y %= chip_h

            # Determine the chip within the board
            board_chip = SpiNNakerTriadGeometry.get_spinn5_geometry()\
                .get_local_chip_coordinate(chip_x, chip_y)

            # Determine the logical board coordinates (and compensate for
            # wrap-around)
            x, y, z = chip_to_board(chip_x, chip_y, chip_w, chip_h)

            # Determine the board's physical location (fail if board does not
            # exist)
            cfb = machine.board_locations.get((x, y, z), None)
            if cfb is None:  # pragma: no cover
                return None
            cabinet, frame, board = cfb

            # Determine what job is running on that board
            job_id, job = self._job_for_location(machine, x, y, z)

            return {
                "machine": machine_name,
                "logical": (x, y, z),
                "physical": (cabinet, frame, board),
                "chip": (chip_x, chip_y),
                "board_chip": board_chip,
                "job_id": job_id,
                "job_chip": self._get_job_chip(job, x, y, z, board_chip)
            }

    def _where_is_by_physical_triple(self, machine_name, cabinet, frame,
                                     board):
        """Helper for :py:meth:`.where_is()`"""
        with self._lock:
            # Get the actual Machine
            machine = self._machines.get(machine_name, None)
            if machine is None:
                return None

            xyz = self.get_board_at_position(machine_name, cabinet, frame,
                                             board)
            if xyz is None:
                return None
            chip_x, chip_y = board_to_chip(*xyz)

            # Compensate chip coordinates for wrap-around
            chip_w, chip_h = triad_dimensions_to_chips(
                machine.width, machine.height, WrapAround.both)
            chip_x %= chip_w
            chip_y %= chip_h

            # Determine the chip within the board
            board_chip = SpiNNakerTriadGeometry.get_spinn5_geometry()\
                .get_local_chip_coordinate(chip_x, chip_y)

            # Determine the logical board coordinates (and compensate for
            # wrap-around)
            x, y, z = chip_to_board(chip_x, chip_y, chip_w, chip_h)

            # Determine the board's physical location (fail if board does not
            # exist)
            cfb = machine.board_locations.get((x, y, z), None)
            if cfb is None:  # pragma: no cover
                return None
            cabinet, frame, board = cfb

            # Determine what job is running on that board
            job_id, job = self._job_for_location(machine, x, y, z)

            return {
                "machine": machine_name,
                "logical": (x, y, z),
                "physical": (cabinet, frame, board),
                "chip": (chip_x, chip_y),
                "board_chip": board_chip,
                "job_id": job_id,
                "job_chip": self._get_job_chip(job, x, y, z, board_chip)
            }

    def _where_is_by_chip_coordinate(self, machine_name, chip_x, chip_y):
        """Helper for :py:meth:`.where_is()`"""
        with self._lock:
            # Get the actual Machine
            machine = self._machines.get(machine_name, None)
            if machine is None:
                return None

            # Compensate chip coordinates for wrap-around
            chip_w, chip_h = triad_dimensions_to_chips(
                machine.width, machine.height, WrapAround.both)
            chip_x %= chip_w
            chip_y %= chip_h

            # Determine the chip within the board
            board_chip = SpiNNakerTriadGeometry.get_spinn5_geometry()\
                .get_local_chip_coordinate(chip_x, chip_y)

            # Determine the logical board coordinates (and compensate for
            # wrap-around)
            x, y, z = chip_to_board(chip_x, chip_y, chip_w, chip_h)

            # Determine the board's physical location (fail if board does not
            # exist)
            cfb = machine.board_locations.get((x, y, z), None)
            if cfb is None:
                return None
            cabinet, frame, board = cfb

            # Determine what job is running on that board
            job_id, job = self._job_for_location(machine, x, y, z)

            return {
                "machine": machine_name,
                "logical": (x, y, z),
                "physical": (cabinet, frame, board),
                "chip": (chip_x, chip_y),
                "board_chip": board_chip,
                "job_id": job_id,
                "job_chip": self._get_job_chip(job, x, y, z, board_chip)
            }

    def _where_is_by_job_chip_coordinate(self, job_id, chip_x, chip_y):
        """Helper for :py:meth:`.where_is()`"""
        with self._lock:
            # Covert from job-relative chip location
            job = self._jobs.get(job_id, None)
            if job is None or job.boards is None:
                return None
            machine_name = job.allocated_machine.name
            job_x, job_y, job_z = map(min, zip(*job.boards))
            dx, dy = board_to_chip(job_x, job_y, job_z)
            chip_x += dx
            chip_y += dy

            # Get the actual Machine
            machine = self._machines.get(machine_name, None)
            if machine is None:  # pragma: no cover
                return None

            # Compensate chip coordinates for wrap-around
            chip_w, chip_h = triad_dimensions_to_chips(
                machine.width, machine.height, WrapAround.both)
            chip_x %= chip_w
            chip_y %= chip_h

            # Determine the chip within the board
            board_chip = SpiNNakerTriadGeometry.get_spinn5_geometry()\
                .get_local_chip_coordinate(chip_x, chip_y)

            # Determine the logical board coordinates (and compensate for
            # wrap-around)
            x, y, z = chip_to_board(chip_x, chip_y, chip_w, chip_h)

            # Determine the board's physical location (fail if board does not
            # exist)
            cfb = machine.board_locations.get((x, y, z), None)
            if cfb is None:
                return None
            cabinet, frame, board = cfb

            # Determine what job is running on that board
            found_job_id, job = self._job_for_location(machine, x, y, z)

            # Make sure the board found is actually running that job (this
            # won't be the case, e.g. if a user specifies a board within their
            # machine which is actually dead or allocated to a neighbouring
            # job)
            if found_job_id != job_id:
                return None

            return {
                "machine": machine_name,
                "logical": (x, y, z),
                "physical": (cabinet, frame, board),
                "chip": (chip_x, chip_y),
                "board_chip": board_chip,
                "job_id": job_id,
                "job_chip": self._get_job_chip(job, x, y, z, board_chip)
            }

    def _get_job_chip(self, job, x, y, z, board_chip):
        if job is None:
            return None
        board_chip_x, board_chip_y = board_chip

        # Determine the board coordinate within the job
        job_x, job_y, job_z = map(min, zip(*job.boards))
        job_x = x - job_x
        job_y = y - job_y
        job_z = z - job_z

        # Turn that into a chip coordinate and wrap-around according to the
        # boards actually available in the allocated machine
        job_chip_x, job_chip_y = board_to_chip(job_x, job_y, job_z)
        return ((job_chip_x + board_chip_x) % job.width,
                (job_chip_y + board_chip_y) % job.height)

    def where_is(self, **kwargs):
        """Find out where a SpiNNaker board or chip is located, logically and
        physically.

        May be called in one of the following styles::

            >>> # Query by logical board coordinate within a machine.
            >>> where_is(machine=..., x=..., y=..., z=...)

            >>> # Query by physical board location within a machine.
            >>> where_is(machine=..., cabinet=..., frame=..., board=...)

            >>> # Query by chip coordinate (as if the machine were booted as
            >>> # one large machine).
            >>> where_is(machine=..., chip_x=..., chip_y=...)

            >>> # Query by chip coordinate, within the boards allocated to a
            >>> # job.
            >>> where_is(job_id=..., chip_x=..., chip_y=...)

        Returns
        -------
        {"machine": ..., "logical": ..., "physical": ..., "chip": ..., \
                "board_chip": ..., "job_chip": ..., "job_id": ...} or None
            If a board exists at the supplied location, a dictionary giving the
            location of the board/chip, supplied in a number of alternative
            forms. If the supplied coordinates do not specify a specific chip,
            the chip coordinates given are those of the Ethernet connected chip
            on that board.

            If no board exists at the supplied position, None is returned
            instead.

            ``machine`` gives the name of the machine containing the board.

            ``logical`` the logical board coordinate, (x, y, z) within the
            machine.

            ``physical`` the physical board location, (cabinet, frame, board),
            within the machine.

            ``chip`` the coordinates of the chip, (x, y), if the whole machine
            were booted as a single machine.

            ``board_chip`` the coordinates of the chip, (x, y), within its
            board.

            ``job_id`` is the job ID of the job currently allocated to the
            board identified or None if the board is not allocated to a job.

            ``job_chip`` the coordinates of the chip, (x, y), within its
            job, if a job is allocated to the board or None otherwise.
        """
        # Internally, we normalise the input coordinate into:
        #
        #     machine_name, chip_x, chip_y
        #
        # and then convert this back into all the output formats required.
        # At various points, if we encounter a board/job/chip which doesn't
        # exist we'll drop out.

        keywords = set(kwargs)
        if keywords == set("machine x y z".split()):
            return self._where_is_by_logical_triple(kwargs["machine"],
                                                    kwargs["x"], kwargs["y"],
                                                    kwargs["z"])
        elif keywords == set("machine cabinet frame board".split()):
            return self._where_is_by_physical_triple(kwargs["machine"],
                                                     kwargs["cabinet"],
                                                     kwargs["frame"],
                                                     kwargs["board"])
        elif keywords == set("machine chip_x chip_y".split()):
            return self._where_is_by_chip_coordinate(kwargs["machine"],
                                                     kwargs["chip_x"],
                                                     kwargs["chip_y"])
        elif keywords == set("job_id chip_x chip_y".split()):
            return self._where_is_by_job_chip_coordinate(kwargs["job_id"],
                                                         kwargs["chip_x"],
                                                         kwargs["chip_y"])
        else:
            raise TypeError(
                "Invalid arguments: {}".format(", ".join(keywords)))

    def destroy_timed_out_jobs(self):
        """Destroy any jobs which have timed out."""
        with self._lock:
            now = time.time()
            for job in list(itervalues(self._jobs)):
                if (job.keepalive is not None and
                        job.keepalive_until < now):
                    # Job timed out, destroy it
                    self.destroy_job(job.id, "Job timed out.")

    def _bmp_on_request_complete(self, job, success):
        """Callback function called by an AsyncBMPController when it completes
        a previously issued request.

        This function sets the specified Job's state to JobState.ready when
        this function has been called job.bmp_requests_until_ready times.

        This function should be passed partially-called with the job the
        callback is associated it.

        Parameters
        ----------
        job : :py:class:`._Job`
            The job whose state should be set. (To be defined by wrapping this
            method in a partial).
        success : bool
            Command success indicator provided by the AsyncBMPController.
        """
        with self._lock:
            # If a BMP command failed, cancel the job
            if not success:
                self.destroy_job(job.id, "Machine configuration failed, " +
                                 "please try again later.")

            # Count down the number of outstanding requests before the job is
            # ready
            job.bmp_requests_until_ready -= 1
            assert job.bmp_requests_until_ready >= 0
            if job.bmp_requests_until_ready == 0:
                job.state = JobState.ready

                # Report state changes for jobs which are still running
                if job.id in self._jobs:
                    self._changed_jobs.add(job.id)
                    if self._on_background_state_change is not None:
                        self._on_background_state_change()

    def _set_job_power_and_links(self, job, power, link_enable=None):
        """Power on/off and configure links for the boards associated with a
        specific job.

        Parameters
        ----------
        job : :py:class:`._Job`
            The job whose boards should be controlled.
        power : bool
            The power state to apply to the boards. True = on, False = off.
        link_enable : bool or None, optional
            Whether to enable (True) or disable (False) peripheral links or
            leave them unchanged (None).
        """
        with self._lock:
            machine = job.allocated_machine

            on_done = partial(self._bmp_on_request_complete, job)

            # Group commands by the frame they interact with to allow all
            # commands within a frame to be sent atomically
            frame_commands = defaultdict(list)

            controllers = self._bmp_controllers[machine.name]

            # Power commands
            job.bmp_requests_until_ready += len(job.boards)
            for xyz in job.boards:
                c, f, b = machine.board_locations[xyz]
                controller = controllers[(c, f)]
                frame_commands[controller].append(
                    partial(controller.set_power, b, power, on_done))

            # Link state commands
            if link_enable is not None:
                job.bmp_requests_until_ready += len(job.periphery)
                for x, y, z, link in job.periphery:
                    c, f, b = machine.board_locations[(x, y, z)]
                    controller = controllers[(c, f)]
                    frame_commands[controller].append(
                        partial(controller.set_link_enable,
                                b, link, link_enable, on_done))

            # Send power/link commands atomically for each frame
            for controller, commands in iteritems(frame_commands):
                with controller:
                    for command in commands:
                        command()

            # Update job state
            job.state = JobState.power
            job.power = power
            self._changed_jobs.add(job.id)

    def _job_queue_on_allocate(self, job_id, machine_name, boards,
                               periphery, torus):
        """Called when a job is successfully allocated to a machine."""
        with self._lock:
            # Update job metadata
            job = self._jobs[job_id]
            job.allocated_machine = self._machines[machine_name]
            job.boards = boards
            job.periphery = periphery
            job.torus = torus
            self._changed_jobs.add(job.id)
            self._changed_machines.add(machine_name)

            # Compute dimensions of machine the job will run on. Note that the
            # formulae used below for converting from board to chip coordinates
            # is only valid when either 'oz' is zero or only a single board is
            # allocated. Since we only allocate multi-board regions by the
            # triad this will be the case.
            ox, oy, oz = min(job.boards)  # Origin
            bx, by, _ = max(job.boards)  # Top-right bound

            # Get system bounds in chips
            if len(job.boards) > 1:
                job.width, job.height = triad_dimensions_to_chips((bx-ox) + 1,
                                                                  (by-oy) + 1,
                                                                  job.torus)
            else:
                # Special case: single board allocations are always 8x8
                job.width = job.height = 8

            # Get SpiNNaker chip Ethernet IPs (enumerated in terms of chip
            # coordinates)
            job.connections = {
                board_to_chip(x-ox, y-oy, z-oz):
                job.allocated_machine.spinnaker_ips[(x, y, z)]
                for (x, y, z) in job.boards
            }

            # Initialise the boards
            self.power_on_job_boards(job_id)

    def _job_queue_on_free(self, job_id, reason):
        """Called when a job is freed."""
        self._changed_machines.add(self._jobs[job_id].allocated_machine.name)
        self._teardown_job(job_id, reason)

    def _job_queue_on_cancel(self, job_id, reason):
        """Called when a job is cancelled before having been allocated."""
        self._teardown_job(job_id, "Cancelled: {}".format(reason or ""))

    def _teardown_job(self, job_id, reason):
        """Called once job has been removed from the JobQueue.

        Powers down any hardware in use and finally removes the job from _jobs.
        """
        with self._lock:
            job = self._jobs.pop(job_id)
            self._retired_jobs[job_id] = reason
            self._changed_jobs.add(job.id)

            # Keep the number of retired jobs limited to prevent
            # accumulating memory consumption forever.
            if len(self._retired_jobs) > self._max_retired_jobs:
                self._retired_jobs.pop(next(iter(self._retired_jobs)))

            # Power-down any boards that were in use
            if job.boards is not None:
                self._set_job_power_and_links(job, power=False)

    def _create_machine_bmp_controllers(self, machine, on_thread_start=None):
        """Create BMP controllers for a machine."""
        with self._lock:
            controllers = {}
            for (c, f), hostname in iteritems(machine.bmp_ips):
                controllers[(c, f)] = AsyncBMPController(
                    hostname, on_thread_start)
            self._bmp_controllers[machine.name] = controllers

    def _init_dynamic_state(self):
        """Initialise all dynamic (non-pickleable) state.

        Specifically:

        * Creates the global controller lock
        * Creates connections to BMPs.
        * Reset keepalive_until on all existing jobs (e.g. allowing remote
          devices a chance to reconnect before terminating their jobs).
        """
        # Recreate the lock
        assert self._lock is None
        self._lock = threading.RLock()

        with self._lock:
            # Create connections to BMPs
            assert self._bmp_controllers is None
            self._bmp_controllers = {}
            for machine in itervalues(self._machines):
                self._create_machine_bmp_controllers(machine)

            # Reset keepalives to allow remote clients time to reconnect
            for job_id in self._jobs:
                self.job_keepalive(job_id)


class JobState(IntEnum):
    """All the possible states that a job may be in."""

    unknown = 0
    """The job ID requested was not recognised"""

    queued = 1
    """The job is waiting in a queue for a suitable machine"""

    power = 2
    """The boards allocated to the job are currently being powered on or
    powered off.
    """

    ready = 3
    """The job has been allocated boards and the boards are not currently
    powering on or powering off.
    """

    destroyed = 4
    """The job has been destroyed"""


class JobStateTuple(namedtuple("JobStateTuple",
                               "state,power,keepalive,reason,start_time")):
    """Tuple describing the state of a particular job, returned by
    :py:meth:`.Controller.get_job_state`.

    Parameters
    ----------
    state : :py:class:`.JobState`
        The current state of the queried job.
    power : bool or None
        If job is in the ready or power states, indicates whether the boards
        are power{ed,ing} on (True), or power{ed,ing} off (False). In other
        states, this value is None.
    keepalive : float or None
        The Job's keepalive value: the number of seconds between queries
        about the job before it is automatically destroyed. None if no
        timeout is active (or when the job has been destroyed).
    reason : str or None
        If the job has been destroyed, this may be a string describing the
        reason the job was terminated.
    start_time : float or None
        The Unix time (UTC) at which the job was created.
    """

    # Python 3.4 Workaround: https://bugs.python.org/issue24931
    __slots__ = tuple()


class JobMachineInfoTuple(namedtuple("JobMachineInfoTuple",
                                     "width,height,connections,"
                                     "machine_name,boards")):
    """Tuple describing the machine alloated to a job, returned by
    :py:meth:`.Controller.get_job_machine_info`.

    Parameters
    ----------
    width, height : int or None
        The dimensions of the machine in *chips* or None if no machine
        allocated.
    connections : {(x, y): hostname, ...} or None
        A dictionary mapping from SpiNNaker Ethernet-connected chip coordinates
        in the machine to hostname or None if no machine allocated.
    machine_name : str or None
        The name of the machine the job is allocated on or None if no machine
        allocated.
    boards : set([(x, y, z), ...]) or None
        The boards allocated to the job.
    """

    # Python 3.4 Workaround: https://bugs.python.org/issue24931
    __slots__ = tuple()


class JobTuple(namedtuple("JobTuple",
                          "job_id,owner,start_time,keepalive,state,power,"
                          "args,kwargs,allocated_machine_name,boards")):
    """Tuple describing a job in the list of jobs returned by
    :py:meth:`.Controller.list_jobs`.

    Parameters
    ----------
    job_id : int
        The ID of the job.
    owner : str
        The string giving the name of the Job's owner.
    start_time : float
        The time the job was created (Unix time, UTC)
    keepalive : float or None
        The maximum time allowed between queries for this job before it is
        automatically destroyed (or None if the job can remain allocated
        indefinitely).
    machine : str or None
        The name of the machine the job was specified to run on (or None if not
        specified).
    state : :py:class:`.JobState`
        The current state of the job.
    power : bool or None
        If job is in the ready or power states, indicates whether the boards
        are power{ed,ing} on (True), or power{ed,ing} off (False). In other
        states, this value is None.
    args, kwargs
        The arguments to the alloc function which specifies the type/size of
        allocation requested and the restrictions on dead boards, links and
        torus connectivity.
    allocated_machine_name : str or None
        The name of the machine the job has been allocated to run on (or None
        if not allocated yet).
    boards : set([(x, y, z), ...])
        The boards allocated to the job.
    """

    # Python 3.4 Workaround: https://bugs.python.org/issue24931
    __slots__ = tuple()


class MachineTuple(namedtuple("MachineTuple",
                              "name,tags,width,height,"
                              "dead_boards,dead_links")):
    """Tuple describing a machine in the list of machines returned by
    :py:meth:`.Controller.list_machines`.

    Parameters
    ----------
    name : str
        The name of the machine.
    tags : set(['tag', ...])
        The tags the machine has.
    width, height : int
        The dimensions of the machine in triads.
    dead_boards : set([(x, y, z), ...])
        The coordinates of known-dead boards.
    dead_links : set([(x, y, z, :py:class:`spalloc_server.links.Links`), ...])
        The locations of known-dead links from the perspective of the sender.
        Links to dead boards may or may not be included in this list.
    """

    # Python 3.4 Workaround: https://bugs.python.org/issue24931
    __slots__ = tuple()


class _Job(object):
    """The metadata, used internally, associated with a non-destroyed job.

    Attributes
    ----------
    id : int
        The ID of the job.
    owner : str
        The job's owner.
    start_time : float
        The time the job was created (Unix time, UTC)
    keepalive : float or None
        The maximum time allowed between queries for this job before it is
        automatically destroyed (or None if the job can remain allocated
        indefinitely).
    keepalive_until : float or None
        The time at which this job will become timed out (or None if no
        timeout required).
    state : :py:class:`.JobState`
        The current state of the job.
    power : bool or None
        If job is in the ready or power states, indicates whether the boards
        are power{ed,ing} on (True), or power{ed,ing} off (False). In other
        states, this value is None.
    args, kwargs
        The arguments to the alloc function which specifies the type/size of
        allocation requested and the restrictions on dead boards, links and
        torus connectivity.
    allocated_machine : \
            :py:class:`spalloc_server.configuration.Machine` or None
        The machine the job has been allocated to run on (or None if not
        allocated yet).
    boards : set([(x, y, z), ...]) or None
        The boards allocated to the job or None if not allocated.
    periphery : set([(x, y, z,\
                     :py:class:`spalloc_server.links.Links`), ...]) or None
        The links around the periphery of the job or None if not allocated.
    torus : :py:class:`spalloc_server.coordinates.WrapAround` or None
        Does the allocated set of boards have wrap-around links? None if
        not allocated.
    width, height : int or None
        The dimensions of the SpiNNaker network in the allocated boards or None
        if not allocated any boards.
    connections : {(x, y): hostname, ...} or None
        If boards are allocated, gives the mapping from chip coordinate to
        Ethernet connection hostname.
    bmp_requests_until_ready : int
        A counter incremented whenever a BMP command is started and
        decremented when the command completes. When this counter reaches
        zero, the user sets the state of the job to
        :py:class:`.JobState.ready`.
    """

    def __init__(self, id, owner,  # @ReservedAssignment
                 start_time=None,
                 keepalive=60.0,
                 state=JobState.queued,
                 power=None,
                 args=tuple(), kwargs={},
                 allocated_machine=None,
                 boards=None,
                 periphery=None,
                 torus=None,
                 width=None,
                 height=None,
                 connections=None,
                 bmp_requests_until_ready=0):
        self.id = id
        self.owner = owner

        if start_time is not None:  # pragma: no branch
            self.start_time = start_time  # pragma: no cover
        else:
            now = datetime.now(utc)
            epoch = datetime(1970, 1, 1, tzinfo=utc)
            self.start_time = (now - epoch).total_seconds()

        # If None, never kill this job due to inactivity. Otherwise, stop the
        # job if the time exceeds this value. It is the allocator's
        # responsibility to update this periodically.
        self.keepalive = keepalive
        if self.keepalive is not None:
            self.keepalive_until = time.time() + self.keepalive
        else:
            self.keepalive_until = None

        # The current life-cycle state of the job
        self.state = state

        # False
        self.power = power

        # Arguments for the allocator
        self.args = args
        self.kwargs = kwargs

        # The hardware allocated to this job (if any)
        self.allocated_machine = allocated_machine
        self.boards = boards
        self.periphery = periphery
        self.torus = torus
        self.width = width
        self.height = height

        # IP address lookup for allocated boards
        self.connections = connections

        # The number of BMP requests which must complete before this job may
        # return to the ready state.
        self.bmp_requests_until_ready = bmp_requests_until_ready<|MERGE_RESOLUTION|>--- conflicted
+++ resolved
@@ -622,13 +622,6 @@
                 # No board found
                 return None
 
-<<<<<<< HEAD
-    # Workaround: spinn5_chip_coord (until at least Rig 0.13.2) returns
-    # numpy integer types which are not JSON serialiseable.
-    def _chip_coord(self, chip_x, chip_y):
-        board_x, board_y = spinn5_chip_coord(chip_x, chip_y)
-        return (int(board_x), int(board_y))
-
     def _job_for_location(self, machine, x, y, z):
         """"Determine what job is running on the given board."""
         for job_id, job in iteritems(self._jobs):
@@ -638,8 +631,6 @@
         # No job is allocated to the board
         return None, None
 
-=======
->>>>>>> 3ec27f73
     def _where_is_by_logical_triple(self, machine_name, x, y, z):
         """Helper for :py:meth:`.where_is()`"""
         with self._lock:
