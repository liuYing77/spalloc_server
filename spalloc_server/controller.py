--- conflicted
+++ resolved
@@ -628,8 +628,7 @@
     # Workaround: spinn5_chip_coord (until at least Rig 0.13.2) returns
     # numpy integer types which are not JSON serialiseable.
     def _chip_coord(self, chip_x, chip_y):
-        board_x, board_y = spinn5_chip_coord(chip_x, chip_y)
-        return (int(board_x), int(board_y))
+        return Spinn5_geometry.chip_coord(chip_x, chip_y)
 
     def _where_is_by_logical_triple(self, machine_name, x, y, z):
         """Helper for :py:meth:`.where_is()`"""
@@ -648,11 +647,7 @@
             chip_y %= chip_h
 
             # Determine the chip within the board
-<<<<<<< HEAD
-            board_chip = Spinn5_geometry.chip_coord(chip_x, chip_y)
-=======
             board_chip = self._chip_coord(chip_x, chip_y)
->>>>>>> 7fe1217b
 
             # Determine the logical board coordinates (and compensate for
             # wrap-around)
@@ -708,11 +703,7 @@
             chip_y %= chip_h
 
             # Determine the chip within the board
-<<<<<<< HEAD
-            board_chip = Spinn5_geometry.chip_coord(chip_x, chip_y)
-=======
             board_chip = self._chip_coord(chip_x, chip_y)
->>>>>>> 7fe1217b
 
             # Determine the logical board coordinates (and compensate for
             # wrap-around)
@@ -761,11 +752,7 @@
             chip_y %= chip_h
 
             # Determine the chip within the board
-<<<<<<< HEAD
-            board_chip = Spinn5_geometry.chip_coord(chip_x, chip_y)
-=======
             board_chip = self._chip_coord(chip_x, chip_y)
->>>>>>> 7fe1217b
 
             # Determine the logical board coordinates (and compensate for
             # wrap-around)
@@ -824,11 +811,7 @@
             chip_y %= chip_h
 
             # Determine the chip within the board
-<<<<<<< HEAD
-            board_chip = Spinn5_geometry.chip_coord(chip_x, chip_y)
-=======
             board_chip = self._chip_coord(chip_x, chip_y)
->>>>>>> 7fe1217b
 
             # Determine the logical board coordinates (and compensate for
             # wrap-around)
