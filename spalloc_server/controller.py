"""A high-level control interface for scheduling and allocating jobs and
managing hardware in a collection of SpiNNaker machines.
"""

import threading

from enum import IntEnum

from collections import namedtuple, OrderedDict, defaultdict

from functools import partial

from six import itervalues, iteritems

import time

from datetime import datetime

from pytz import utc

from rig.geometry import spinn5_chip_coord

from spalloc_server.coordinates import \
    board_to_chip, chip_to_board, triad_dimensions_to_chips, WrapAround
from spalloc_server.job_queue import JobQueue
from spalloc_server.async_bmp_controller import AsyncBMPController


class Controller(object):
    """An object which allocates jobs to machines and manages said machines'
    hardware.

    This object is intended to form the core of a server which manages the
    queueing and execution of jobs on several SpiNNaker machines at once using
    a :py:class:`~spalloc_server.job_queue.JobQueue` and interacts with
    the hardware of said machines using
    :py:class:`~spalloc_server.async_bmp_controller.AsyncBMPController`.

    'Jobs' may be created using the :py:meth:`.create_job` and are allocated a
    unique ID. Jobs are then queued, allocated and destroyed according to
    machine availability and user intervention. The state of a job may be
    queried using methods such as :py:meth:`.get_job_state`. When a job changes
    state it is added to the :py:attr:`.changed_jobs` set. If a job's state is
    changed due to a background process (rather than in response to calling a
    :py:class:`.Controller` method), :py:attr:`.on_background_state_change` is
    called.

    :py:class:`~spalloc_server.job_queue.JobQueue` calls callbacks in
    this object when queued jobs are allocated to machines
    (:py:meth:`._job_queue_on_allocate`), allocations are freed
    (:py:meth:`._job_queue_on_free`) or cancelled without being allocated
    (:py:meth:`._job_queue_on_cancel`). These callback functions implement the
    bulk of the functionality of this object by recording state changes in
    jobs and triggering the sending of power/link commands to SpiNNaker
    machines.

    Machines may be added, modified and removed at any time by modifying the
    :py:attr:`.machines` attribute. If a machine is removed or changes
    significantly, jobs running on the machine are cancelled, otherwise
    existing jobs should continue to execute or be scheduled on any new
    machines as appropriate.

    Finally, once the controller is shut down (and outstanding BMP commands are
    flushed) using :py:meth:`.stop` and :py:meth:`.join` methods, it may be
    :py:mod:`pickled <pickle>` and later unpickled to resume operation of the
    controller from where it left off before it was shut down.

    Users should, at a regular interval call :py:meth:`.destroy_timed_out_jobs`
    in order to destroy any queued or running jobs which have not been kept
    alive recently enough.

    Unless otherwise indicated, all methods are thread safe.

    Attributes
    ----------
    max_retired_jobs : int
        Maximum number of retired jobs to retain the state of.
    machines : {name: \
            :py:class:`~spalloc_server.configuration.Machine`, ...} \
            or similar OrderedDict
        Defines the machines now available to the controller.
    changed_jobs : set([job_id, ...])
        The set of job_ids whose state has changed since the last time this set
        was accessed. Reading this value clears it.
    changed_machines : set([machine_name, ...])
        The set of machine names whose state has changed since the last time
        this set was accessed. Reading this value clears it. For example,
        machines are marked as changed if their tags are changed, if they are
        added or removed or if a job is allocated or freed on them.
    on_background_state_change : function() or None
        A function which is called (from any thread) when any state changes
        occur in a background process and not as a direct result of calling a
        method of the controller.

        The callback function *must not* call any methods of the controller
        object.

        Note that this attribute is not pickled and unpicking a controller sets
        this attribute to None.
    """

    def __init__(self, next_id=1, max_retired_jobs=1200,
                 on_background_state_change=None):
        """
        Parameters
        ----------
        next_id : int, optional
            The next Job ID to assign
        max_retired_jobs : int, optional
            See attribute of same name.
        on_background_state_change : function, optional
            See attribute of same name.
        """
        # The next job ID to assign
        self._next_id = next_id

        self._on_background_state_change = on_background_state_change

        # The job queue which manages the scheduling and
        # allocation of all jobs.
        self._job_queue = JobQueue(self._job_queue_on_allocate,
                                   self._job_queue_on_free,
                                   self._job_queue_on_cancel)

        # The machines available.
        # {name: Machine, ...}
        self._machines = OrderedDict()

        # The jobs which are currently queued or allocated.
        # {id: _Job, ...}
        self._jobs = OrderedDict()

        # Stores the reasons that jobs have been destroyed, e.g. freed or
        # killed. This may be periodically cleared. Up to
        # _max_retired_jobs jobs are retained (after which their
        # entry in this dict is removed).
        # {id: reason, ...}
        self._max_retired_jobs = max_retired_jobs
        self._retired_jobs = OrderedDict()

        # Underlying sets containing changed jobs and machines
        self._changed_jobs = set()
        self._changed_machines = set()

        # All the attributes set below are "dynamic state" and cannot be
        # pickled. They are initialised by calling to _init_dynamic_state and
        # cleared by calling _del_dynamic_state.

        # The lock which must be held when manipulating any internal state
        self._lock = None

        # The connections to BMPs in the system.
        # {machine_name: {(c, f): AsyncBMPController, ...}, ...}
        self._bmp_controllers = None

        self._init_dynamic_state()

    def __getstate__(self):
        """Called when pickling this object.

        This object may only be pickled once :py:meth:`.stop` and
        :py:meth:`.join` have returned.
        """
        state = self.__dict__.copy()

        # Do not keep the reference to any state-change callbacks
        state["_on_background_state_change"] = None

        # Do not keep references to unpickleable dynamic state
        state["_bmp_controllers"] = None
        state["_lock"] = None

        return state

    def __setstate__(self, state):
        """Called when unpickling this object.

        Note that though the object must be pickled when stopped, the unpickled
        object will start running immediately.
        """
        self.__dict__.update(state)

        # Restore callback function pointers in JobQueue (removed by JobQueue
        # when pickling as Python 2.7 cannot reliably pickle method
        # references).
        self._job_queue.on_allocate = self._job_queue_on_allocate
        self._job_queue.on_free = self._job_queue_on_free
        self._job_queue.on_cancel = self._job_queue_on_cancel

        self._init_dynamic_state()

    def stop(self):
        """Request that all background threads stop.

        This will cause all outstanding BMP commands to be flushed.

        .. warning::

            Apart from :py:meth:`.join`, no methods of this controller object
            may be called once this method has been called.

        See Also
        --------
        join: to wait for the threads to actually terminate.
        """
        # Stop the BMP controllers
        for machine in self._machines:
            for controller in itervalues(self._bmp_controllers[machine]):
                controller.stop()

    def join(self):
        """Block until all background threads have halted and all queued BMP
        commands completed.
        """
        # Wait for the BMP controller threads
        for controllers in itervalues(self._bmp_controllers):
            for controller in itervalues(controllers):
                controller.join()

    @property
    def on_background_state_change(self):
        with self._lock:
            return self._on_background_state_change

    @on_background_state_change.setter
    def on_background_state_change(self, value):
        with self._lock:
            self._on_background_state_change = value

    @property
    def max_retired_jobs(self):
        with self._lock:
            return self._max_retired_jobs

    @max_retired_jobs.setter
    def max_retired_jobs(self, value):
        with self._lock:
            self._max_retired_jobs = value
            while len(self._retired_jobs) > self._max_retired_jobs:
                self._retired_jobs.pop(next(iter(self._retired_jobs)))

    @property
    def machines(self):
        with self._lock:
            return self._machines.copy()

    @machines.setter
    def machines(self, machines):
        """Update the set of machines available to the controller.

        Attempt to update the information about available machines without
        destroying jobs where possible. Machines are matched with existing
        machines by name and are only recreated if dimensions or connectivity
        information is altered.

        Note that changing the tags, set of dead boards or set of dead links
        does not destroy any already-allocated jobs but will influence new
        ones.

        This function blocks while any removed machine's BMP controllers
        are shut down. This helps prevent collisions e.g. when renaming a
        machine.

        Parameters
        ----------
        machines : {name: \
                :py:class:`~spalloc_server.configuration.Machine`, \
                ...} or similar OrderedDict
            Defines the machines now available to the controller.
        """
        shut_down_controllers = list()
        with self._lock:
            before = set(self._machines)
            after = set(machines)

            # Match old machines with new ones by name
            added = after - before
            removed = before - after
            changed = before.intersection(after)

            # Filter the set of 'changed' machines, ignoring machines which
            # have not changed and marking machines with major changes for
            # re-creation.
            for name in changed.copy():
                old = self._machines[name]
                new = machines[name]
                if old == new:
                    # Machine has not changed, ignore it
                    changed.remove(name)
                elif (old.name != new.name or  # Not really needed
                      old.width != new.width or
                      old.height != new.height or
                      old.board_locations != new.board_locations or
                      old.bmp_ips != new.bmp_ips or
                      old.spinnaker_ips != new.spinnaker_ips):
                    # Machine has changed in a major way, recreate it
                    changed.remove(name)
                    removed.add(name)
                    added.add(name)

            # Make all changes to the job queue atomically to prevent jobs
            # getting scheduled on machines which then immediately change.
            with self._job_queue:
                # Remove all removed machines, accumulating a list of all the
                # AsyncBMPControllers which have been shut down.
                for name in removed:
                    # Remove the machine from the queue causing all jobs
                    # allocated on it to be freed and all boards powered down.
                    self._job_queue.remove_machine(name)

                    # Remove the board and its BMP connections
                    old = self._machines.pop(name)
                    shut_down_controllers.extend(
                        itervalues(self._bmp_controllers.pop(name)))

                # Shut-down the now defunct controllers
                for controller in shut_down_controllers:
                    controller.stop()

                def wait_for_old_controllers_to_shutdown():
                    # All new BMPControllers must wait for all the old
                    # controllers to shut-down first
                    for controller in shut_down_controllers:
                        controller.join()

                # Update changed machines
                for name in changed:
                    new = machines[name]
                    self._job_queue.modify_machine(name,
                                                   tags=new.tags,
                                                   dead_boards=new.dead_boards,
                                                   dead_links=new.dead_links)
                    self._machines[name] = new

                # Add new machines
                for name in added:
                    new = machines[name]

                    self._machines[name] = new
                    self._create_machine_bmp_controllers(
                        new, wait_for_old_controllers_to_shutdown)
                    self._job_queue.add_machine(name,
                                                width=new.width,
                                                height=new.height,
                                                tags=new.tags,
                                                dead_boards=new.dead_boards,
                                                dead_links=new.dead_links)

                # Re-order machines to match the specification
                for name in machines:
                    # Python 2.7 does not have move_to_end
                    m = self._machines.pop(name)
                    self._machines[name] = m

                    self._job_queue.move_machine_to_end(name)

            # Mark all effected machines as changed
            self._changed_machines.update(added)
            self._changed_machines.update(changed)
            self._changed_machines.update(removed)

    @property
    def changed_jobs(self):
        with self._lock:
            changed_jobs = self._changed_jobs
            self._changed_jobs = set()
            return changed_jobs

    @property
    def changed_machines(self):
        with self._lock:
            changed_machines = self._changed_machines
            self._changed_machines = set()
            return changed_machines

    def create_job(self, *args, **kwargs):
        """Create a new job (i.e. allocation of boards).

        This function is a wrapper around
        :py:meth:`JobQueue.create_job()
        <spalloc_server.job_queue.JobQueue.create_job>` which
        automatically selects (and returns) a new job_id. As such, the
        following *additional* (keyword) arguments are accepted:

        Parameters
        ----------
        owner : str
            **Required.** The name of the owner of this job.
        keepalive : float or None
            *Optional.* The maximum number of seconds which may elapse between
            a query on this job before it is automatically destroyed. If None,
            no timeout is used. (Default: 60.0)

        Returns
        -------
        job_id : int
            The Job ID assigned to the job.
        """
        with self._lock:
            # Extract non-allocator arguments
            owner = kwargs.pop("owner", None)
            if owner is None:
                raise TypeError("owner must be specified for all jobs.")
            keepalive = kwargs.pop("keepalive", 60.0)

            # Generate a job ID
            job_id = self._next_id
            self._next_id += 1

            kwargs["job_id"] = job_id

            # Create job and begin attempting to allocate it
            job = _Job(id=job_id, owner=owner,
                       keepalive=keepalive,
                       args=args, kwargs=kwargs)
            self._jobs[job_id] = job
            self._job_queue.create_job(*args, **kwargs)

            self._changed_jobs.add(job_id)

            return job_id

    def job_keepalive(self, job_id):
        """Reset the keepalive timer for the specified job.

        Note all other job-specific functions implicitly call this method.
        """
        with self._lock:
            job = self._jobs.get(job_id, None)
            if job is not None and job.keepalive is not None:
                job.keepalive_until = time.time() + job.keepalive

    def get_job_state(self, job_id):
        """Poll the state of a running job.

        Returns
        -------
        :py:class:`.JobStateTuple`
        """
        with self._lock:
            self.job_keepalive(job_id)

            job = self._jobs.get(job_id)
            if job is not None:
                # Job is live
                state = job.state
                power = job.power
                keepalive = job.keepalive
                reason = None
                start_time = job.start_time
            elif job_id in self._retired_jobs:
                # Job has been destroyed at some point
                state = JobState.destroyed
                power = None
                keepalive = None
                reason = self._retired_jobs[job_id]
                start_time = None
            else:
                # Job ID not recognised
                state = JobState.unknown
                power = None
                keepalive = None
                reason = None
                start_time = None

            return JobStateTuple(state, power, keepalive, reason, start_time)

    def get_job_machine_info(self, job_id):
        """Get information about the machine the job has been allocated.

        Returns
        -------
        :py:class:`.JobMachineInfoTuple`
        """
        with self._lock:
            self.job_keepalive(job_id)

            job = self._jobs.get(job_id, None)
            if job is not None and job.boards is not None:
                return JobMachineInfoTuple(
                    job.width, job.height,
                    job.connections,
                    job.allocated_machine.name,
                    job.boards)
            else:
                # Job doesn't exist or no boards allocated yet
                return JobMachineInfoTuple(None, None, None, None, None)

    def power_on_job_boards(self, job_id):
        """Power on (or reset if already on) boards associated with a job."""
        with self._lock:
            self.job_keepalive(job_id)

            job = self._jobs.get(job_id)
            if job is not None and job.boards is not None:
                self._set_job_power_and_links(
                    job, power=True, link_enable=False)

    def power_off_job_boards(self, job_id):
        """Power off boards associated with a job."""
        with self._lock:
            self.job_keepalive(job_id)

            job = self._jobs.get(job_id)
            if job is not None and job.boards is not None:
                self._set_job_power_and_links(
                    job, power=False, link_enable=None)

    def destroy_job(self, job_id, reason=None):
        """Destroy a job.

        When the job is finished, or to terminate it early, this function
        releases any resources consumed by the job and removes it from any
        queues.

        Parameters
        ----------
        reason : str or None, optional
            A human-readable string describing the reason for the
            job's destruction.
        """
        with self._lock:
            job = self._jobs.get(job_id, None)
            if job is not None:
                # Free the boards used by the job (the JobQueue will then call
                # _job_queue_on_free which will trigger power-down and removal
                # of the job from self._jobs).
                self._job_queue.destroy_job(job_id, reason)

    def list_jobs(self):
        """Enumerate all current jobs.

        Returns
        -------
        jobs : [:py:class`.JobTuple`, ...]
            A list of allocated/queued jobs in order of creation from oldest
            (first) to newest (last).
        """
        with self._lock:
            job_list = []
            for job in itervalues(self._jobs):
                # Strip "job_id" which is only used internally
                kwargs = {k: v for k, v in iteritems(job.kwargs)
                          if k != "job_id"}

                # Machine may not exist
                allocated_machine_name = None
                if job.allocated_machine is not None:
                    allocated_machine_name = job.allocated_machine.name

                job_list.append(JobTuple(
                    job.id, job.owner, job.start_time, job.keepalive,
                    job.state, job.power, job.args, kwargs,
                    allocated_machine_name, job.boards))

            return job_list

    def list_machines(self):
        """Enumerates all machines known to the system.

        Returns
        -------
        machines : [:py:class:`.MachineTuple`, ...]
            The list of machines known to the system in order of priority from
            highest (first) to lowest (last).
        """
        with self._lock:
            return [
                MachineTuple(machine.name, machine.tags,
                             machine.width, machine.height,
                             machine.dead_boards, machine.dead_links)
                for machine in itervalues(self._machines)
            ]

    def get_board_position(self, machine_name, x, y, z):
        """Get the physical location of a specified board.

        Parameters
        ----------
        machine_name : str
            The name of the machine containing the board.
        x, y, z : int
            The logical board location within the machine.

        Returns
        -------
        (cabinet, frame, board) or None
            The physical location of the board at the specified location or
            None if the machine/board are not recognised.
        """
        with self._lock:
            machine = self._machines.get(machine_name, None)
            if machine is None:
                return None
            return machine.board_locations.get((x, y, z), None)

    def get_board_at_position(self, machine_name, cabinet, frame, board):
        """Get the logical location of a board at the specified physical
        location.

        Parameters
        ----------
        machine_name : str
            The name of the machine containing the board.
        cabinet, frame, board : int
            The physical board location within the machine.

        Returns
        -------
        (x, y, z) or None
            The logical location of the board at the specified location or None
            if the machine/board are not recognised.
        """
        with self._lock:
            machine = self._machines.get(machine_name, None)
            if machine is None:
                return None
            # NB: Assuming this function is only called very rarely,
            # constructing and maintaining a reverse lookup is not worth
            # the trouble so instead we just search.
            for (x, y, z), (c, f, b) in iteritems(machine.board_locations):
                if (c, f, b) == (cabinet, frame, board):
                    return (x, y, z)
            else:
                # No board found
                return None

    def _where_is_by_logical_triple(self, machine_name, x, y, z):
        """Helper for :py:meth:`.where_is()`"""
        with self._lock:
            # Get the actual Machine
            machine = self._machines.get(machine_name, None)
            if machine is None:
                return None

            chip_x, chip_y = board_to_chip(x, y, z)

            # Compensate chip coordinates for wrap-around
            chip_w, chip_h = triad_dimensions_to_chips(
                machine.width, machine.height, WrapAround.both)
            chip_x %= chip_w
            chip_y %= chip_h

            # Determine the chip within the board
            # Workaround: spinn5_chip_coord (until at least Rig 0.13.2) returns
            # numpy integer types which are not JSON serialiseable.
            board_chip = map(
                int, spinn5_chip_coord(chip_x, chip_y))

            # Determine the logical board coordinates (and compensate for
            # wrap-around)
            x, y, z = chip_to_board(chip_x, chip_y, chip_w, chip_h)

            # Determine the board's physical location (fail if board does not
            # exist)
            cfb = machine.board_locations.get((x, y, z), None)
            if cfb is None:
                return None
            cabinet, frame, board = cfb

            # Determine what job is running on that board
            for job_id, job in iteritems(self._jobs):
                # NB: If machine is defined, boards must also be defined.
                if (job.allocated_machine == machine and
                        (x, y, z) in job.boards):
                    break
            else:
                # No job is allocated to the board
                job_id = None
                job = None

            return {
                "machine": machine_name,
                "logical": (x, y, z),
                "physical": (cabinet, frame, board),
                "chip": (chip_x, chip_y),
                "board_chip": board_chip,
                "job_id": job_id,
<<<<<<< HEAD
                "job_chip": self._get_job_chip(job, x, y, z, board_chip_x, board_chip_y)
=======
                "job_chip": self._get_job_chip(job, x, y, z, board_chip)
>>>>>>> 64afffa3
            }

    def _where_is_by_physical_triple(self, machine_name, cabinet, frame, board):
        """Helper for :py:meth:`.where_is()`"""
        with self._lock:
            # Get the actual Machine
            machine = self._machines.get(machine_name, None)
            if machine is None:
                return None

            xyz = self.get_board_at_position(machine_name, cabinet, frame, board)
            if xyz is None:
                return None
            chip_x, chip_y = board_to_chip(*xyz)

            # Compensate chip coordinates for wrap-around
            chip_w, chip_h = triad_dimensions_to_chips(
                machine.width, machine.height, WrapAround.both)
            chip_x %= chip_w
            chip_y %= chip_h

            # Determine the chip within the board
            # Workaround: spinn5_chip_coord (until at least Rig 0.13.2) returns
            # numpy integer types which are not JSON serialiseable.
            board_chip = map(
                int, spinn5_chip_coord(chip_x, chip_y))

            # Determine the logical board coordinates (and compensate for
            # wrap-around)
            x, y, z = chip_to_board(chip_x, chip_y, chip_w, chip_h)

            # Determine the board's physical location (fail if board does not
            # exist)
            cfb = machine.board_locations.get((x, y, z), None)
            if cfb is None:
                return None
            cabinet, frame, board = cfb

            # Determine what job is running on that board
            for job_id, job in iteritems(self._jobs):
                # NB: If machine is defined, boards must also be defined.
                if (job.allocated_machine == machine and
                        (x, y, z) in job.boards):
                    break
            else:
                # No job is allocated to the board
                job_id = None
                job = None

            return {
                "machine": machine_name,
                "logical": (x, y, z),
                "physical": (cabinet, frame, board),
                "chip": (chip_x, chip_y),
                "board_chip": board_chip,
                "job_id": job_id,
<<<<<<< HEAD
                "job_chip": self._get_job_chip(job, x, y, z, board_chip_x, board_chip_y)
=======
                "job_chip": self._get_job_chip(job, x, y, z, board_chip)
>>>>>>> 64afffa3
            }

    def _where_is_by_chip_coordinate(self, machine_name, chip_x, chip_y):
        """Helper for :py:meth:`.where_is()`"""
        with self._lock:
            # Get the actual Machine
            machine = self._machines.get(machine_name, None)
            if machine is None:
                return None

            # Compensate chip coordinates for wrap-around
            chip_w, chip_h = triad_dimensions_to_chips(
                machine.width, machine.height, WrapAround.both)
            chip_x %= chip_w
            chip_y %= chip_h

            # Determine the chip within the board
            # Workaround: spinn5_chip_coord (until at least Rig 0.13.2) returns
            # numpy integer types which are not JSON serialiseable.
            board_chip = map(
                int, spinn5_chip_coord(chip_x, chip_y))

            # Determine the logical board coordinates (and compensate for
            # wrap-around)
            x, y, z = chip_to_board(chip_x, chip_y, chip_w, chip_h)

            # Determine the board's physical location (fail if board does not
            # exist)
            cfb = machine.board_locations.get((x, y, z), None)
            if cfb is None:
                return None
            cabinet, frame, board = cfb

            # Determine what job is running on that board
            for job_id, job in iteritems(self._jobs):
                # NB: If machine is defined, boards must also be defined.
                if (job.allocated_machine == machine and
                        (x, y, z) in job.boards):
                    break
            else:
                # No job is allocated to the board
                job_id = None
                job = None

            return {
                "machine": machine_name,
                "logical": (x, y, z),
                "physical": (cabinet, frame, board),
                "chip": (chip_x, chip_y),
                "board_chip": board_chip,
                "job_id": job_id,
<<<<<<< HEAD
                "job_chip": self._get_job_chip(job, x, y, z, board_chip_x, board_chip_y)
=======
                "job_chip": self._get_job_chip(job, x, y, z, board_chip)
>>>>>>> 64afffa3
            }

    def _where_is_by_job_chip_coordinate(self, job_id, chip_x, chip_y):
        """Helper for :py:meth:`.where_is()`"""
        with self._lock:
            # Covert from job-relative chip location
            job = self._jobs.get(job_id, None)
            if job is None or job.boards is None:
                return None
            machine_name = job.allocated_machine.name
            job_x, job_y, job_z = map(min, zip(*job.boards))
            dx, dy = board_to_chip(job_x, job_y, job_z)
            chip_x += dx
            chip_y += dy

            # Get the actual Machine
            machine = self._machines.get(machine_name, None)
            if machine is None:
                return None

            # Compensate chip coordinates for wrap-around
            chip_w, chip_h = triad_dimensions_to_chips(
                machine.width, machine.height, WrapAround.both)
            chip_x %= chip_w
            chip_y %= chip_h

            # Determine the chip within the board
            # Workaround: spinn5_chip_coord (until at least Rig 0.13.2) returns
            # numpy integer types which are not JSON serialiseable.
            board_chip = map(
                int, spinn5_chip_coord(chip_x, chip_y))

            # Determine the logical board coordinates (and compensate for
            # wrap-around)
            x, y, z = chip_to_board(chip_x, chip_y, chip_w, chip_h)

            # Determine the board's physical location (fail if board does not
            # exist)
            cfb = machine.board_locations.get((x, y, z), None)
            if cfb is None:
                return None
            cabinet, frame, board = cfb

            # Determine what job is running on that board
            for found_job_id, job in iteritems(self._jobs):
                # NB: If machine is defined, boards must also be defined.
                if (job.allocated_machine == machine and
                        (x, y, z) in job.boards):
                    # Found the job
                    break
            else:
                # No job is allocated to the board
                found_job_id = None
                job = None

            # Make sure the board found is actually running that job (this
            # won't be the case, e.g. if a user specifies a board within their
            # machine which is actually dead or allocated to a neighbouring
            # job)
            if found_job_id != job_id:
                return None

            return {
                "machine": machine_name,
                "logical": (x, y, z),
                "physical": (cabinet, frame, board),
                "chip": (chip_x, chip_y),
                "board_chip": board_chip,
                "job_id": job_id,
<<<<<<< HEAD
                "job_chip": self._get_job_chip(job, x, y, z, board_chip_x, board_chip_y)
            }

    def _get_job_chip(self, job, x, y, z, board_chip_x, board_chip_y):
=======
                "job_chip": self._get_job_chip(job, x, y, z, board_chip)
            }

    def _get_job_chip(self, job, x, y, z, board_chip):
>>>>>>> 64afffa3
        if job is None:
            return None
        board_chip_x, board_chip_y = board_chip

        # Determine the board coordinate within the job
        job_x, job_y, job_z = map(min, zip(*job.boards))
        job_x = x - job_x
        job_y = y - job_y
        job_z = z - job_z

        # Turn that into a chip coordinate and wrap-around according to the
        # boards actually available in the allocated machine
        job_chip_x, job_chip_y = board_to_chip(job_x, job_y, job_z)
        return ((job_chip_x + board_chip_x) % job.width,
                (job_chip_y + board_chip_y) % job.height)

    def where_is(self, **kwargs):
        """Find out where a SpiNNaker board or chip is located, logically and
        physically.

        May be called in one of the following styles::

            >>> # Query by logical board coordinate within a machine.
            >>> where_is(machine=..., x=..., y=..., z=...)

            >>> # Query by physical board location within a machine.
            >>> where_is(machine=..., cabinet=..., frame=..., board=...)

            >>> # Query by chip coordinate (as if the machine were booted as
            >>> # one large machine).
            >>> where_is(machine=..., chip_x=..., chip_y=...)

            >>> # Query by chip coordinate, within the boards allocated to a
            >>> # job.
            >>> where_is(job_id=..., chip_x=..., chip_y=...)

        Returns
        -------
        {"machine": ..., "logical": ..., "physical": ..., "chip": ..., \
                "board_chip": ..., "job_chip": ..., "job_id": ...} or None
            If a board exists at the supplied location, a dictionary giving the
            location of the board/chip, supplied in a number of alternative
            forms. If the supplied coordinates do not specify a specific chip,
            the chip coordinates given are those of the Ethernet connected chip
            on that board.

            If no board exists at the supplied position, None is returned
            instead.

            ``machine`` gives the name of the machine containing the board.

            ``logical`` the logical board coordinate, (x, y, z) within the
            machine.

            ``physical`` the physical board location, (cabinet, frame, board),
            within the machine.

            ``chip`` the coordinates of the chip, (x, y), if the whole machine
            were booted as a single machine.

            ``board_chip`` the coordinates of the chip, (x, y), within its
            board.

            ``job_id`` is the job ID of the job currently allocated to the
            board identified or None if the board is not allocated to a job.

            ``job_chip`` the coordinates of the chip, (x, y), within its
            job, if a job is allocated to the board or None otherwise.
        """
        # Internally, we normalise the input coordinate into:
        #
        #     machine_name, chip_x, chip_y
        #
        # and then convert this back into all the output formats required.
        # At various points, if we encounter a board/job/chip which doesn't
        # exist we'll drop out.

        keywords = set(kwargs)
        if keywords == set("machine x y z".split()):
            return self._where_is_by_logical_triple(kwargs["machine"],
                    kwargs["x"], kwargs["y"], kwargs["z"])
        elif keywords == set("machine cabinet frame board".split()):
            return self._where_is_by_physical_triple(kwargs["machine"],
                    kwargs["cabinet"], kwargs["frame"], kwargs["board"])
        elif keywords == set("machine chip_x chip_y".split()):
            return self._where_is_by_chip_coordinate(kwargs["machine"],
                    kwargs["chip_x"], kwargs["chip_y"])
        elif keywords == set("job_id chip_x chip_y".split()):
            return self._where_is_by_job_chip_coordinate(kwargs["job_id"],
                    kwargs["chip_x"], kwargs["chip_y"])
        else:
            raise TypeError(
                "Invalid arguments: {}".format(", ".join(keywords)))

    def destroy_timed_out_jobs(self):
        """Destroy any jobs which have timed out."""
        with self._lock:
            now = time.time()
            for job in list(itervalues(self._jobs)):
                if (job.keepalive is not None and
                        job.keepalive_until < now):
                    # Job timed out, destroy it
                    self.destroy_job(job.id, "Job timed out.")

    def _bmp_on_request_complete(self, job, success):
        """Callback function called by an AsyncBMPController when it completes
        a previously issued request.

        This function sets the specified Job's state to JobState.ready when
        this function has been called job.bmp_requests_until_ready times.

        This function should be passed partially-called with the job the
        callback is associated it.

        Parameters
        ----------
        job : :py:class:`._Job`
            The job whose state should be set. (To be defined by wrapping this
            method in a partial).
        success : bool
            Command success indicator provided by the AsyncBMPController.
        """
        with self._lock:
            # If a BMP command failed, cancel the job
            if not success:
                self.destroy_job(job.id,
                    "Machine configuration failed, please try again later.")

            # Count down the number of outstanding requests before the job is
            # ready
            job.bmp_requests_until_ready -= 1
            assert job.bmp_requests_until_ready >= 0
            if job.bmp_requests_until_ready == 0:
                job.state = JobState.ready

                # Report state changes for jobs which are still running
                if job.id in self._jobs:
                    self._changed_jobs.add(job.id)
                    if self._on_background_state_change is not None:
                        self._on_background_state_change()

    def _set_job_power_and_links(self, job, power, link_enable=None):
        """Power on/off and configure links for the boards associated with a
        specific job.

        Parameters
        ----------
        job : :py:class:`._Job`
            The job whose boards should be controlled.
        power : bool
            The power state to apply to the boards. True = on, False = off.
        link_enable : bool or None, optional
            Whether to enable (True) or disable (False) peripheral links or
            leave them unchanged (None).
        """
        with self._lock:
            machine = job.allocated_machine

            on_done = partial(self._bmp_on_request_complete, job)

            # Group commands by the frame they interact with to allow all
            # commands within a frame to be sent atomically
            frame_commands = defaultdict(list)

            controllers = self._bmp_controllers[machine.name]

            # Power commands
            job.bmp_requests_until_ready += len(job.boards)
            for xyz in job.boards:
                c, f, b = machine.board_locations[xyz]
                controller = controllers[(c, f)]
                frame_commands[controller].append(
                    partial(controller.set_power, b, power, on_done))

            # Link state commands
            if link_enable is not None:
                job.bmp_requests_until_ready += len(job.periphery)
                for x, y, z, link in job.periphery:
                    c, f, b = machine.board_locations[(x, y, z)]
                    controller = controllers[(c, f)]
                    frame_commands[controller].append(
                        partial(controller.set_link_enable,
                                b, link, link_enable, on_done))

            # Send power/link commands atomically for each frame
            for controller, commands in iteritems(frame_commands):
                with controller:
                    for command in commands:
                        command()

            # Update job state
            job.state = JobState.power
            job.power = power
            self._changed_jobs.add(job.id)

    def _job_queue_on_allocate(self, job_id, machine_name, boards,
                               periphery, torus):
        """Called when a job is successfully allocated to a machine."""
        with self._lock:
            # Update job metadata
            job = self._jobs[job_id]
            job.allocated_machine = self._machines[machine_name]
            job.boards = boards
            job.periphery = periphery
            job.torus = torus
            self._changed_jobs.add(job.id)
            self._changed_machines.add(machine_name)

            # Compute dimensions of machine the job will run on. Note that the
            # formulae used below for converting from board to chip coordinates
            # is only valid when either 'oz' is zero or only a single board is
            # allocated. Since we only allocate multi-board regions by the
            # triad this will be the case.
            ox, oy, oz = min(job.boards)  # Origin
            bx, by, _ = max(job.boards)  # Top-right bound

            # Get system bounds in chips
            if len(job.boards) > 1:
                job.width, job.height = triad_dimensions_to_chips((bx-ox) + 1,
                                                                  (by-oy) + 1,
                                                                  job.torus)
            else:
                # Special case: single board allocations are always 8x8
                job.width = job.height = 8

            # Get SpiNNaker chip Ethernet IPs (enumerated in terms of chip
            # coordinates)
            job.connections = {
                board_to_chip(x-ox, y-oy, z-oz):
                job.allocated_machine.spinnaker_ips[(x, y, z)]
                for (x, y, z) in job.boards
            }

            # Initialise the boards
            self.power_on_job_boards(job_id)

    def _job_queue_on_free(self, job_id, reason):
        """Called when a job is freed."""
        self._changed_machines.add(self._jobs[job_id].allocated_machine.name)
        self._teardown_job(job_id, reason)

    def _job_queue_on_cancel(self, job_id, reason):
        """Called when a job is cancelled before having been allocated."""
        self._teardown_job(job_id, "Cancelled: {}".format(reason or ""))

    def _teardown_job(self, job_id, reason):
        """Called once job has been removed from the JobQueue.

        Powers down any hardware in use and finally removes the job from _jobs.
        """
        with self._lock:
            job = self._jobs.pop(job_id)
            self._retired_jobs[job_id] = reason
            self._changed_jobs.add(job.id)

            # Keep the number of retired jobs limited to prevent
            # accumulating memory consumption forever.
            if len(self._retired_jobs) > self._max_retired_jobs:
                self._retired_jobs.pop(next(iter(self._retired_jobs)))

            # Power-down any boards that were in use
            if job.boards is not None:
                self._set_job_power_and_links(job, power=False)

    def _create_machine_bmp_controllers(self, machine, on_thread_start=None):
        """Create BMP controllers for a machine."""
        with self._lock:
            controllers = {}
            for (c, f), hostname in iteritems(machine.bmp_ips):
                controllers[(c, f)] = AsyncBMPController(
                    hostname, on_thread_start)
            self._bmp_controllers[machine.name] = controllers

    def _init_dynamic_state(self):
        """Initialise all dynamic (non-pickleable) state.

        Specifically:

        * Creates the global controller lock
        * Creates connections to BMPs.
        * Reset keepalive_until on all existing jobs (e.g. allowing remote
          devices a chance to reconnect before terminating their jobs).
        """
        # Recreate the lock
        assert self._lock is None
        self._lock = threading.RLock()

        with self._lock:
            # Create connections to BMPs
            assert self._bmp_controllers is None
            self._bmp_controllers = {}
            for machine in itervalues(self._machines):
                self._create_machine_bmp_controllers(machine)

            # Reset keepalives to allow remote clients time to reconnect
            for job_id in self._jobs:
                self.job_keepalive(job_id)


class JobState(IntEnum):
    """All the possible states that a job may be in."""

    unknown = 0
    """The job ID requested was not recognised"""

    queued = 1
    """The job is waiting in a queue for a suitable machine"""

    power = 2
    """The boards allocated to the job are currently being powered on or
    powered off.
    """

    ready = 3
    """The job has been allocated boards and the boards are not currently
    powering on or powering off.
    """

    destroyed = 4
    """The job has been destroyed"""


class JobStateTuple(namedtuple("JobStateTuple",
                               "state,power,keepalive,reason,start_time")):
    """Tuple describing the state of a particular job, returned by
    :py:meth:`.Controller.get_job_state`.

    Parameters
    ----------
    state : :py:class:`.JobState`
        The current state of the queried job.
    power : bool or None
        If job is in the ready or power states, indicates whether the boards
        are power{ed,ing} on (True), or power{ed,ing} off (False). In other
        states, this value is None.
    keepalive : float or None
        The Job's keepalive value: the number of seconds between queries
        about the job before it is automatically destroyed. None if no
        timeout is active (or when the job has been destroyed).
    reason : str or None
        If the job has been destroyed, this may be a string describing the
        reason the job was terminated.
    start_time : float or None
        The Unix time (UTC) at which the job was created.
    """

    # Python 3.4 Workaround: https://bugs.python.org/issue24931
    __slots__ = tuple()


class JobMachineInfoTuple(namedtuple("JobMachineInfoTuple",
                                     "width,height,connections,"
                                     "machine_name,boards")):
    """Tuple describing the machine alloated to a job, returned by
    :py:meth:`.Controller.get_job_machine_info`.

    Parameters
    ----------
    width, height : int or None
        The dimensions of the machine in *chips* or None if no machine
        allocated.
    connections : {(x, y): hostname, ...} or None
        A dictionary mapping from SpiNNaker Ethernet-connected chip coordinates
        in the machine to hostname or None if no machine allocated.
    machine_name : str or None
        The name of the machine the job is allocated on or None if no machine
        allocated.
    boards : set([(x, y, z), ...]) or None
        The boards allocated to the job.
    """

    # Python 3.4 Workaround: https://bugs.python.org/issue24931
    __slots__ = tuple()


class JobTuple(namedtuple("JobTuple",
                          "job_id,owner,start_time,keepalive,state,power,"
                          "args,kwargs,allocated_machine_name,boards")):
    """Tuple describing a job in the list of jobs returned by
    :py:meth:`.Controller.list_jobs`.

    Parameters
    ----------
    job_id : int
        The ID of the job.
    owner : str
        The string giving the name of the Job's owner.
    start_time : float
        The time the job was created (Unix time, UTC)
    keepalive : float or None
        The maximum time allowed between queries for this job before it is
        automatically destroyed (or None if the job can remain allocated
        indefinitely).
    machine : str or None
        The name of the machine the job was specified to run on (or None if not
        specified).
    state : :py:class:`.JobState`
        The current state of the job.
    power : bool or None
        If job is in the ready or power states, indicates whether the boards
        are power{ed,ing} on (True), or power{ed,ing} off (False). In other
        states, this value is None.
    args, kwargs
        The arguments to the alloc function which specifies the type/size of
        allocation requested and the restrictions on dead boards, links and
        torus connectivity.
    allocated_machine_name : str or None
        The name of the machine the job has been allocated to run on (or None
        if not allocated yet).
    boards : set([(x, y, z), ...])
        The boards allocated to the job.
    """

    # Python 3.4 Workaround: https://bugs.python.org/issue24931
    __slots__ = tuple()


class MachineTuple(namedtuple("MachineTuple",
                              "name,tags,width,height,"
                              "dead_boards,dead_links")):
    """Tuple describing a machine in the list of machines returned by
    :py:meth:`.Controller.list_machines`.

    Parameters
    ----------
    name : str
        The name of the machine.
    tags : set(['tag', ...])
        The tags the machine has.
    width, height : int
        The dimensions of the machine in triads.
    dead_boards : set([(x, y, z), ...])
        The coordinates of known-dead boards.
    dead_links : set([(x, y, z, :py:class:`rig.links.Links`), ...])
        The locations of known-dead links from the perspective of the sender.
        Links to dead boards may or may not be included in this list.
    """

    # Python 3.4 Workaround: https://bugs.python.org/issue24931
    __slots__ = tuple()


class _Job(object):
    """The metadata, used internally, associated with a non-destroyed job.

    Attributes
    ----------
    Id : int
        The ID of the job.
    owner : str
        The job's owner.
    start_time : float
        The time the job was created (Unix time, UTC)
    keepalive : float or None
        The maximum time allowed between queries for this job before it is
        automatically destroyed (or None if the job can remain allocated
        indefinitely).
    keepalive_until : float or None
        The time at which this job will become timed out (or None if no
        timeout required).
    state : :py:class:`.JobState`
        The current state of the job.
    power : bool or None
        If job is in the ready or power states, indicates whether the boards
        are power{ed,ing} on (True), or power{ed,ing} off (False). In other
        states, this value is None.
    args, kwargs
        The arguments to the alloc function which specifies the type/size of
        allocation requested and the restrictions on dead boards, links and
        torus connectivity.
    allocated_machine : \
            :py:class:`spalloc_server.configuration.Machine` or None
        The machine the job has been allocated to run on (or None if not
        allocated yet).
    boards : set([(x, y, z), ...]) or None
        The boards allocated to the job or None if not allocated.
    periphery : set([(x, y, z, :py:class:`rig.links.Links`), ...]) or None
        The links around the periphery of the job or None if not allocated.
    torus : :py:class:`spalloc_server.coordinates.WrapAround` or None
        Does the allocated set of boards have wrap-around links? None if
        not allocated.
    width, height : int or None
        The dimensions of the SpiNNaker network in the allocated boards or None
        if not allocated any boards.
    connections : {(x, y): hostname, ...} or None
        If boards are allocated, gives the mapping from chip coordinate to
        Ethernet connection hostname.
    bmp_requests_until_ready : int
        A counter incremented whenever a BMP command is started and
        decremented when the command completes. When this counter reaches
        zero, the user sets the state of the job to
        :py:class:`.JobState.ready`.
    """

    def __init__(self, Id, owner,
                 start_time=None,
                 keepalive=60.0,
                 state=JobState.queued,
                 power=None,
                 args=tuple(), kwargs={},
                 allocated_machine=None,
                 boards=None,
                 periphery=None,
                 torus=None,
                 width=None,
                 height=None,
                 connections=None,
                 bmp_requests_until_ready=0):
<<<<<<< HEAD

        self.id = Id

=======
        self.id = Id
>>>>>>> 64afffa3
        self.owner = owner

        if start_time is not None:  # pragma: no branch
            self.start_time = start_time  # pragma: no cover
        else:
            now = datetime.now(utc)
            epoch = datetime(1970, 1, 1, tzinfo=utc)
            self.start_time = (now - epoch).total_seconds()

        # If None, never kill this job due to inactivity. Otherwise, stop the
        # job if the time exceeds this value. It is the allocator's
        # responsibility to update this periodically.
        self.keepalive = keepalive
        if self.keepalive is not None:
            self.keepalive_until = time.time() + self.keepalive
        else:
            self.keepalive_until = None

        # The current life-cycle state of the job
        self.state = state

        # False
        self.power = power

        # Arguments for the allocator
        self.args = args
        self.kwargs = kwargs

        # The hardware allocated to this job (if any)
        self.allocated_machine = allocated_machine
        self.boards = boards
        self.periphery = periphery
        self.torus = torus
        self.width = width
        self.height = height

        # IP address lookup for allocated boards
        self.connections = connections

        # The number of BMP requests which must complete before this job may
        # return to the ready state.
        self.bmp_requests_until_ready = bmp_requests_until_ready<|MERGE_RESOLUTION|>--- conflicted
+++ resolved
@@ -676,11 +676,7 @@
                 "chip": (chip_x, chip_y),
                 "board_chip": board_chip,
                 "job_id": job_id,
-<<<<<<< HEAD
-                "job_chip": self._get_job_chip(job, x, y, z, board_chip_x, board_chip_y)
-=======
                 "job_chip": self._get_job_chip(job, x, y, z, board_chip)
->>>>>>> 64afffa3
             }
 
     def _where_is_by_physical_triple(self, machine_name, cabinet, frame, board):
@@ -737,11 +733,7 @@
                 "chip": (chip_x, chip_y),
                 "board_chip": board_chip,
                 "job_id": job_id,
-<<<<<<< HEAD
-                "job_chip": self._get_job_chip(job, x, y, z, board_chip_x, board_chip_y)
-=======
                 "job_chip": self._get_job_chip(job, x, y, z, board_chip)
->>>>>>> 64afffa3
             }
 
     def _where_is_by_chip_coordinate(self, machine_name, chip_x, chip_y):
@@ -793,11 +785,7 @@
                 "chip": (chip_x, chip_y),
                 "board_chip": board_chip,
                 "job_id": job_id,
-<<<<<<< HEAD
-                "job_chip": self._get_job_chip(job, x, y, z, board_chip_x, board_chip_y)
-=======
                 "job_chip": self._get_job_chip(job, x, y, z, board_chip)
->>>>>>> 64afffa3
             }
 
     def _where_is_by_job_chip_coordinate(self, job_id, chip_x, chip_y):
@@ -867,17 +855,10 @@
                 "chip": (chip_x, chip_y),
                 "board_chip": board_chip,
                 "job_id": job_id,
-<<<<<<< HEAD
-                "job_chip": self._get_job_chip(job, x, y, z, board_chip_x, board_chip_y)
-            }
-
-    def _get_job_chip(self, job, x, y, z, board_chip_x, board_chip_y):
-=======
                 "job_chip": self._get_job_chip(job, x, y, z, board_chip)
             }
 
     def _get_job_chip(self, job, x, y, z, board_chip):
->>>>>>> 64afffa3
         if job is None:
             return None
         board_chip_x, board_chip_y = board_chip
@@ -1386,13 +1367,7 @@
                  height=None,
                  connections=None,
                  bmp_requests_until_ready=0):
-<<<<<<< HEAD
-
         self.id = Id
-
-=======
-        self.id = Id
->>>>>>> 64afffa3
         self.owner = owner
 
         if start_time is not None:  # pragma: no branch
