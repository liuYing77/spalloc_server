--- conflicted
+++ resolved
@@ -5,14 +5,9 @@
         # Remove 3.5 because SpiNNMan isn't Py3-compatible yet
         # - 3.5
 install:
-<<<<<<< HEAD
-        # Workaround for code not yet hitting master
-        - pip install git+git://github.com/SpiNNakerManchester/SpiNNMachine.git@rigged-geometry
-=======
         - pip install --upgrade git+git://github.com/SpiNNakerManchester/SpiNNUtils.git@master
         - pip install --upgrade git+git://github.com/SpiNNakerManchester/SpiNNMachine.git@master
         - pip install --upgrade git+git://github.com/SpiNNakerManchester/SpiNNMan.git@master
->>>>>>> c7344479
         - python setup.py develop
         - pip install -r requirements-test.txt
         - pip install python-coveralls
